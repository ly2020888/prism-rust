--- conflicted
+++ resolved
@@ -17,8 +17,5 @@
 stderrlog = "0.4"
 mio = "0.6"
 slab = "0.4"
-<<<<<<< HEAD
 mio-extras = "2.0"
-=======
-rand = "0.6"
->>>>>>> e9848c2d
+rand = "0.6"