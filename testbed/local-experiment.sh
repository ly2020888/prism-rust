--- conflicted
+++ resolved
@@ -119,11 +119,7 @@
 		echo "Failed to start transaction generation for node $i"
 		exit 1
 	fi
-<<<<<<< HEAD
-	url="localhost:${port}/miner/start?lambda=20000&lazy=false"
-=======
 	url="localhost:${port}/miner/start?lambda=60000&lazy=false"
->>>>>>> 1b39b497
 	curl "$url" &> /dev/null
 	if [ "$?" -ne 0 ]; then
 		echo "Failed to start mining for node $i"
