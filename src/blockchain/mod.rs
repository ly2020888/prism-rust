mod transaction;
mod proposer;
mod voter;
pub mod utils;
mod edge;
use super::block::{Block, Content};
use super::crypto::hash::{Hashable, H256};
use serde::{Serialize, Deserialize};
use edge::Edge;
use proposer::NodeData as ProposerNodeData;
use proposer::Status as ProposerStatus;
use voter::NodeStatus as VoterNodeStatus;
use voter::NodeUpdateStatus as VoterNodeUpdateStatus;
use proposer::Tree as ProposerTree;
use voter::NodeData as VoterNodeData;
use voter::Chain as VoterChain;
use transaction::Pool as TxPool;
use std::collections::HashMap;
use std::collections::BTreeMap;
use std::collections::HashSet;
use std::cmp;
use std::collections::VecDeque;
use utils::PropOrderingHelper;
use petgraph::{Directed, Undirected, graph::NodeIndex};
use petgraph::graphmap::GraphMap;
use std::iter::FromIterator;
use std::process;

<<<<<<< HEAD
=======
pub const NUM_VOTER_CHAINS: u16 = 10; // DONT CHANGE THIS TODO: put it into global config

>>>>>>> fece5cab
pub struct BlockChain{
    /// Graph structure of the blockchain/graph
    pub graph: GraphMap<H256, Edge, Directed>,
    /// Information of the proposer tree
    pub proposer_tree: ProposerTree,
    /// Information of the voter chains
    pub voter_chains: Vec<VoterChain>,
    /// Information of the transaction pool
    pub tx_pool: TxPool,
    /// Metadata of individual proposer blocks
    pub proposer_node_data: HashMap<H256, ProposerNodeData>,
    /// Metadata of individual voter blocks
    pub voter_node_data: HashMap<H256, VoterNodeData>
}

// Functions to edit the blockchain
impl BlockChain {
<<<<<<< HEAD
    /// Initializing blockchain graph with genesis blocks.
    pub fn new(no_voting_chains: u16) -> Self {
        /// Initializing an empty objects
=======
    /// Initialize the blockchain graph with genesis blocks.
    pub fn new() -> Self {
        // Initialize an empty objects
>>>>>>> fece5cab
        let mut graph = GraphMap::<H256, Edge, Directed>::new();
        let mut proposer_tree = ProposerTree::default();
        let mut voter_chains: Vec<VoterChain> = vec![];
        let tx_pool: TxPool = TxPool::new();
        let mut proposer_node_data = HashMap::<H256, ProposerNodeData>::new();
        let mut voter_node_data = HashMap::<H256, VoterNodeData>::new();

<<<<<<< HEAD
        /// 1. Proposer genesis block
        /// 1a. Add proposer genesis block in the graph
        let proposer_genesis_node = ProposerNodeData::genesis(no_voting_chains);
        let proposer_hash_vec: [u8; 32] = [0, 0, 0, 0, 0, 0, 0, 0, 0, 0, 0, 0, 0, 0, 0, 0, 0, 0, 0, 0, 0, 0, 0, 0, 0, 0, 0, 0, 0, 0, 0, 0]; /// Hash vector of proposer genesis block. todo: Shift to a global config  file
=======
        // 1. Proposer genesis block

        // 1a. Add proposer genesis block to the graph
        let proposer_genesis_node = ProposerNodeData::genesis(NUM_VOTER_CHAINS);
        let proposer_hash_vec: [u8; 32] = [0; 32]; // TODO: Shift to a global config file
>>>>>>> fece5cab
        graph.add_node((&proposer_hash_vec).into());
        // Add metadata of the proposer genesis block to the hashmap
        proposer_node_data.insert((&proposer_hash_vec).into(), proposer_genesis_node);

        // 1b. Initializing proposer tree
        proposer_tree.best_block = (&proposer_hash_vec).into();
        proposer_tree.prop_nodes.push(vec![(&proposer_hash_vec).into()]);
        // Genesis proposer block is the leader block at level 0
        proposer_tree.leader_nodes.insert(0, (&proposer_hash_vec).into());

<<<<<<< HEAD
        /// 2. Voter geneses blocks
        for chain_number in 0..(no_voting_chains) {
            /// 2a. Add voter chain i genesis block in the graph
=======
        // 2. Voter geneses blocks
        for chain_number in 0..(NUM_VOTER_CHAINS) {
            // 2a. Add voter chain i genesis block to the graph
>>>>>>> fece5cab
            let voter_genesis_node = VoterNodeData::genesis(chain_number as u16);
            let b1 = ((chain_number + 1) >> 8) as u8;
            let b2 = (chain_number + 1) as u8;
            // create the hash of the genesis block i. TODO: move this to a global config
            let mut voter_hash_vec: [u8; 32] = [0; 32];
            voter_hash_vec[30] = b1;
            voter_hash_vec[31] = b2;
            let voter_hash: H256 = (&voter_hash_vec).into();
            graph.add_node(voter_hash);
            // Add voter genesis node data to the hashmap
            voter_node_data.insert(voter_hash, voter_genesis_node);

            // 2b. Initializing a Voter chain
            let voter_chain = VoterChain::new(chain_number, voter_hash);
            voter_chains.push(voter_chain);
            proposer_tree.add_vote_at_level(voter_hash, 0);
        }
        return Self {
            graph,
            proposer_tree,
            voter_chains,
            tx_pool,
            proposer_node_data,
            voter_node_data
        };
    }

    // TODO: add a function to restore BlockChain from BlockDatabase

    /// Add edges from `from` to `to` with type `edge_type`, and edge from `to` to `from` with the
    /// corresponding reversed type.
    fn insert_edge(&mut self, from: H256, to: H256, edge_type: Edge) {
        self.graph.add_edge(from, to, edge_type);
        self.graph.add_edge(to, from, edge_type.reverse_edge());
    }
    
    /// Add a new block to the blockgraph. Note that all blocks referred by the new block must
    /// already exist in the blockgraph.
    pub fn insert_node(&mut self, block: &Block) {
        let block_hash = block.hash();
        let parent_proposer_block_hash = block.header.parent_hash;
        // Add the node to the graph
        self.graph.add_node(block_hash);

        // Parse the block content and add the edges according to Prism logic.
        let content: &Content = &block.content;
        match content {
            Content::Transaction(_) => {
                // add edge from tx block to its proposer parent
                self.insert_edge(block_hash, parent_proposer_block_hash, Edge::TransactionToProposerParent);

                // mark this new tx block as unconfirmed and unreferred
                self.tx_pool.insert_unconfirmed(block_hash);
                self.tx_pool.insert_unreferred(block_hash);
            },

            Content::Proposer(content) => {
                // 1. Add edge from prop block to its proposer parent
                self.insert_edge(block_hash, parent_proposer_block_hash, Edge::ProposerToProposerParent);
                // Since the parent is now referred, remove it from the unreferred pool
                self.proposer_tree.remove_unreferred(&parent_proposer_block_hash);
                // Mark the new block we just got as unreferred
                self.proposer_tree.insert_unreferred(block_hash);

                // 2. Iterate through the list of proposer blocks referred by this new block
                for (position, prop_hash) in content.proposer_block_hashes.iter().enumerate() {
                    self.insert_edge(block_hash, *prop_hash, Edge::ProposerToProposerReference((1+position) as u32)); // The parent prop block has the first position
                    self.proposer_tree.remove_unreferred(prop_hash);
                }

                // 3. Iterate through the list of transaction blocks referred by this new block
                for (position, tx_hash) in content.transaction_block_hashes.iter().enumerate() {
                    self.insert_edge(block_hash, *tx_hash, Edge::ProposerToTransactionReference(position as u32));
                    self.tx_pool.remove_unreferred(&block_hash);
                }

<<<<<<< HEAD
                // 4. Add the proposer block to the list of unvoted blocks on all the voter chains.
                let proposer_parent_node_data: ProposerNodeData = self.proposer_node_data[&parent_proposer_block_hash];
                for i in 0..self.voter_chains.len() {
=======
                // 4. Add the proposer block to the list of unvoted blocks on all voter chains.
                let self_level = self.proposer_node_data[&parent_proposer_block_hash].level + 1;
                for i in 0..NUM_VOTER_CHAINS{
>>>>>>> fece5cab
                    self.voter_chains.get_mut(i as usize).unwrap().insert_unvoted(
                        self_level, block_hash);
                }

                // 5. Creating proposer node data.
                // TODO: replace default with new
                let mut proposer_node_data = ProposerNodeData::default();
                proposer_node_data.level = self_level;

                // 6. Add node data in the map
                self.proposer_node_data.insert(block_hash, proposer_node_data);

                // 7. Add the block to the proposer tree at a level.
                self.proposer_tree.add_block_at_level(block_hash, self_level);
            },

            Content::Voter(content) => {
                // 1, Add edge from voter block to its proposer parent
                self.insert_edge(block_hash, parent_proposer_block_hash, Edge::VoterToProposerParent);

                // 2. Add edge from voter block to its voter parent
                self.insert_edge(block_hash, content.voter_parent_hash, Edge::VoterToVoterParent);

                // 3. Add edge from voter block to proposer votees
                for prop_block_hash in content.proposer_block_votes.iter() {
                    if self.graph.contains_edge(block_hash, *prop_block_hash) {
                        // if the votee is the same as the parent
                        // TODO: could we compare *prop_block_hash and parent_proposer_block_hash
                        self.insert_edge(block_hash, *prop_block_hash, Edge::VoterToProposerParentAndVote);
                    } else {
                        self.insert_edge(block_hash, *prop_block_hash, Edge::VoterToProposerVote);
                    }

                    // Incrementing the votes of the votee
                    let ref mut proposer_node_data = self.proposer_node_data.get_mut(&prop_block_hash).unwrap();
                    proposer_node_data.votes += 1;
                    self.proposer_tree.add_vote_at_level(block_hash, proposer_node_data.level);
                }

                // 4. Updating the voter chain.
                let parent_voter_node_data: VoterNodeData = self.voter_node_data[&content.voter_parent_hash];
                let voter_node_update = self.voter_chains[parent_voter_node_data.chain_number as usize].add_voter_block(
                    block_hash, content.voter_parent_hash, parent_voter_node_data.level+1
                );


                // 5. Creating voter node data. Updating the level of the parent. And updating
                // the unvoted_levels on the voter chain
                // TODO: replace default with new
                let mut voter_node_data = VoterNodeData::default();
                voter_node_data.level = parent_voter_node_data.level + 1;
                voter_node_data.chain_number = parent_voter_node_data.chain_number;

                match voter_node_update {
                    // this new block lies on the main chain
                    VoterNodeUpdateStatus::ExtendedMainChain => {
                        voter_node_data.status = VoterNodeStatus::OnMainChain;
                        for prop_block_hash in content.proposer_block_votes.iter() {
                            let proposer_level = self.prop_node_data(&prop_block_hash).level;
                            self.voter_chains.get_mut(voter_node_data.chain_number as usize).unwrap().remove_unvoted(proposer_level);
                        }
                    },
                    VoterNodeUpdateStatus::LongerFork => {
                        unimplemented!();
                    },
                    VoterNodeUpdateStatus::SideChain => {
                        // Orphan block if voter block was not on the main chain
                        voter_node_data.status = VoterNodeStatus::Orphan;
                    }
                }
                self.voter_node_data.insert(block_hash, voter_node_data);

                // If the voter node was added on the main chain try confirming the latest unconfirmed level.
                if voter_node_update == VoterNodeUpdateStatus::ExtendedMainChain{
                    loop {
                        let level = self.proposer_tree.continuous_leader_level + 1;
                        self.confirm_leader_block_at_level(level);
                        // Exit the loop if previous step did not increase "self.proposer_tree.continuous_leader_level"
                        if level == self.proposer_tree.continuous_leader_level + 1 {
                            break;
                        }
                    }
                }
            },
        };
    }
}

// Functions to infer the voter chains.
impl BlockChain {
    /// Return the voter blocks on the longest voter chain `chain_number`
    pub fn get_longest_chain(&self, chain_number: u16) -> Vec<H256> {
        let chain = &self.voter_chains[chain_number as usize];
        let best_level = chain.best_level;
        let mut longest_chain: Vec<H256> = vec![];
        let mut top_block: H256 = chain.best_block;

        // Recursively push the top block
        // TODO: I have a sense that this can be realized using Option and collect
        for _ in 0..best_level {
            longest_chain.push(top_block);
            top_block = self.get_voter_parent(top_block);
        }
        longest_chain.push(top_block);
        longest_chain.reverse();
        return longest_chain;
    }

    /// Return the hashes of the proposer blocks voted by a voter chain.
    pub fn get_votes_from_chain(&self, chain_number: u16) -> Vec<H256> {
        let longest_chain: Vec<H256> = self.get_longest_chain(chain_number);
        let mut votes: Vec<H256> = vec![];
        for voter in longest_chain {
            let mut voter_votes = self.get_votes_by_voter(&voter);
            voter_votes.reverse(); // TODO: Why? Ordering?
            votes.extend(voter_votes);
        }
        return votes;
    }

    /// Return the hashes of the proposer blocks voted by a single voter block.
    pub fn get_votes_by_voter(&self, block_hash: &H256) -> Vec<H256> {
        if !self.voter_node_data.contains_key(&block_hash) { panic!("The voter block with hash {} doesn't exist", block_hash); }
        let voter_ref_edges = self.graph.edges(*block_hash).filter(|&x| *x.2 == Edge::VoterToProposerVote || *x.2 == Edge::VoterToProposerParentAndVote);
        let voter_ref_nodes: Vec<H256> = voter_ref_edges.map(|x| x.1).collect();
        return voter_ref_nodes;
    }

    /// Return the voter parent of a voter block
    pub fn get_voter_parent(&self, block_hash: H256) -> H256 {
        if !self.voter_node_data.contains_key(&block_hash) { panic!("The voter block with hash {} doesn't exist", block_hash);}
        let voter_parent_edges = self.graph.edges(block_hash).filter(|&x| *x.2 == Edge::VoterToVoterParent);
        let voter_parent_nodes: Vec<H256> = voter_parent_edges.map( |x| x.1 ).collect();
        if  voter_parent_nodes.len() == 1 { return voter_parent_nodes[0];}
        else {panic!("{} proposer parents for {}", voter_parent_nodes.len(), block_hash)}
    }

    pub fn number_of_voting_chains(&self) -> u32 {
        return self.voter_chains.len() as u32;
    }
}

// Functions to generate the ledger. This uses the confirmation logic of Prism.
impl BlockChain {
<<<<<<< HEAD
    /// Returns the list of ordered tx blocks. This is the initial step of creating the full ledger.
    pub fn get_ordered_tx_blocks(&self) -> &Vec<H256> {
        return &self.tx_pool.ordered;
    }

    // This is a important fn: Checks if there are sufficient votes to confirm leader block at the level.
    // todo: This function should be called when the voter chain has collected sufficient votes on level.
=======
    /// Checks if there are sufficient votes to confirm leader block at the level.
    // TODO: This function should be called when the voter chain has collected sufficient votes on level.
>>>>>>> fece5cab
    pub fn confirm_leader_block_at_level(&mut self, level: u32) {
        if self.proposer_tree.prop_nodes.len() <= level as usize {
            return; // Return if the level has no proposer blocks.
        }

        if self.proposer_tree.leader_nodes.contains_key(&level) {
            return; // Return if the level already has leader block.
        }
//        println!("Trying to confirm on level {}", level);
        if !self.proposer_tree.all_votes.contains_key(&level) {
            return
        }
        if self.proposer_tree.all_votes[&level] < self.number_of_voting_chains()/2 {
            return ; // At least half the votes should come in
        }
        let proposers_blocks: &Vec<H256> = &self.proposer_tree.prop_nodes[level as usize];
        let mut lcb_proposer_votes: HashMap<H256, f32> = HashMap::<H256, f32>::new();
        let mut max_lcb_vote: f32 = -1.0;
        let mut max_lcb_vote_index: usize = 0;
        // Stores the votes which can go to any block.
        let mut left_over_votes: f32 = self.voter_chains.len() as f32;

        // 1. Getting the lcb of votes on each proposer block
        // todo: This seems inefficient. Also equal votes situation is not considered.
        for (index, proposer) in proposers_blocks.iter().enumerate() {
            let proposer_votes: Vec<u32> = self.get_vote_depths_on_proposer(proposer);
            let lcb = utils::lcb_from_vote_depths(proposer_votes);
            lcb_proposer_votes.insert(*proposer, lcb);
            left_over_votes -= lcb;
            if max_lcb_vote < lcb {
                max_lcb_vote = lcb;
                max_lcb_vote_index = index;
            }
        }

        // Dont confirm if a private proposer block has a higher ucb.
        if left_over_votes >= max_lcb_vote {
            return;
        }
        // The fast confirmation can be done here
        // Dont confirm  if another proposer block has a higher ucb.
        for (index, proposer) in proposers_blocks.iter().enumerate() {
            let ucb = lcb_proposer_votes[proposer] + left_over_votes;
            if index == max_lcb_vote_index { continue }
            if ucb >= max_lcb_vote {
                return;
            }
        }

//        println!("Confirmed block at level {} with {} votes cast", level, self.proposer_tree.all_votes[&level]);

        // If the function enters here, it has confirmed the block at 'level'

        // 2a. Adding the leader block for the level
        let leader_block = proposers_blocks[max_lcb_vote_index];
        self.proposer_tree.leader_nodes.insert(level, leader_block);
        self.proposer_tree.max_leader_level = cmp::max(self.proposer_tree.max_leader_level, level);

        // 2b. Giving NotLeaderUnconfirmed status to all blocks at 'level' except the leader_block
        let ref mut leader_node_data =  self.proposer_node_data.get_mut(&leader_block).unwrap();
        leader_node_data.give_leader_status();
        // Changing the status of other nodes at the same level to 'NotLeaderUnconfirmed'
        for proposer_block in self.proposer_tree.prop_nodes[level as usize].iter(){
            if *proposer_block != leader_block{
                let ref mut proposer_node_data =  self.proposer_node_data.get_mut(proposer_block).unwrap();
                proposer_node_data.give_not_leader_status();
            }
        }

        // 3. Updating ledger because a new leader block is added.
        self.update_ledger();
    }

    /// Return depths of voters of the given proposer block
    pub fn get_vote_depths_on_proposer(&self, block_hash: &H256) -> Vec<u32> {
        if !self.proposer_node_data.contains_key(block_hash) { panic!("The proposer block with hash {} doesn't exist", block_hash); }
        let voter_ref_edges = self.graph.edges(*block_hash).filter(|&x| *x.2 == Edge::VoterFromProposerVote || *x.2 == Edge::VoterFromProposerParentAndVote);
        let mut voter_ref_nodes: Vec<u32> = vec![];
        for edge in voter_ref_edges {
            let voter_block_hash = edge.1;
            let voter_node_data = self.voter_node_data[&voter_block_hash];
            if !voter_node_data.is_on_longest_chain() { continue; }
            let voter_level = voter_node_data.level;
            let voter_chain_number = voter_node_data.chain_number;
            let voter_chain_depth = self.voter_chains[voter_chain_number as usize].best_level;
            voter_ref_nodes.push(voter_chain_depth - voter_level);
        }
        return voter_ref_nodes;
    }

    /// Update the ledger
    fn update_ledger(&mut self) {
        // All the levels upto 'start_level' - 1 have a leader block
        // 'end level' is the last level which has a leader block
        let start_level = self.proposer_tree.continuous_leader_level+1;
        let end_level = self.proposer_tree.max_leader_level;
        // Update the continuous_leader_level to level L s.t all levels upto L has a leader block
        for l in start_level..=end_level{
            // if level 'l' has a leader block, update the ledger
            if self.proposer_tree.leader_nodes.contains_key(&l) {
                self.proposer_tree.continuous_leader_level = l;
                // The leader blocks upto level l - 1  is confirmed.
                let leader_block_at_l = self.proposer_tree.leader_nodes[&l];

                // Step 1. Recursively order the referred notleader proposer blocks.
                let to_confirm_proposer_blocks_ordered = self.get_all_parent_and_referred_notleader_unconfirmed_prop_blocks_ordered(leader_block_at_l);
                // Step 2. Add the transactions blocks referred by these
                for proposer_block in to_confirm_proposer_blocks_ordered.iter(){
                    // Confirming all the tx blocks referred.
                    for tx_blocks in self.get_referred_tx_blocks_ordered(proposer_block){
                        if self.tx_pool.is_unconfirmed(&tx_blocks){
                            self.tx_pool.confirm(&tx_blocks);
                        }
                    }
                    // Changing the status of these prop blocks.
                    if *proposer_block != leader_block_at_l {
                        self.proposer_node_data.get_mut(proposer_block).unwrap().give_not_leader_confirmed_status();
                    }
                }
            }
            //if level 'l' doesnt have a leader block, we cant update the ledger for the next levels
            else {  break; }
        }
    }

    /// Complicated function: When a new leader block, B, is confirmed, it also confirms
    /// 'notleader' proposer blocks directly and indirectly referred by B.
    /// Let set S be the list of all the notleader proposer blocks referred by B.
    /// The set S is topologically ordered according to the following rule for B1, B2 \in S:
    /// 1. If B1.level < B2.level ==> B1 < B2.
    /// 2. If B1.level == B2.level, then B1 < B2 if B1 is (directly or indirectly) referred before B2 in block B.
    /// The ordering logic is in struct PropOrderingHelper.
    fn get_all_parent_and_referred_notleader_unconfirmed_prop_blocks_ordered(&self, block_hash: H256) -> Vec<H256> {

        let mut all_blocks: BTreeMap<H256, PropOrderingHelper> = BTreeMap::new(); // Set S.
        let mut queue: VecDeque<(H256, PropOrderingHelper)> = VecDeque::new();
        let node_data = self.prop_node_data(&block_hash);
        queue.push_back( (block_hash, PropOrderingHelper::new(node_data.level, vec![0])) );

        while let Some(block) = queue.pop_front() {
            let block_hash = block.0.clone();
            let new_effective_ordering = block.1.clone();

            //1. Add the block to all_blocks

            //In case a block is already present in all_blocks, replace the previous
            //if the new position is better than the previous.
            if all_blocks.contains_key(&block.0) {
                let old_effective_ordering = &all_blocks[&block.0];
                if new_effective_ordering < *old_effective_ordering{
                    all_blocks.remove(&block.0);
                }
                else { continue; }
            }
            all_blocks.insert(block.0, block.1);

            //2. Add the block's parent and referred notleader proposer blocks to the queue.
            let prev_level_prop_blocks = self.get_parent_and_referred_notleader_unconfirmed_prop_blocks(block_hash);
            for block in prev_level_prop_blocks {
                let block_h = block.0;
                let node_data = self.prop_node_data(&block_h);
                let level = node_data.level; // level in the prop tree
                let mut new_position_vec = new_effective_ordering.position.clone();
                new_position_vec.push(block.1);
                queue.push_back((block_h, PropOrderingHelper::new(level, new_position_vec) )) ;
            }
        }
        // Sorting all the blocks using logic in the comment of the function
        let mut v_all_blocks = Vec::from_iter(all_blocks);
        v_all_blocks.sort_by(|(_, a), (_, b)| a.cmp(&b));

        let answer: Vec<H256> = v_all_blocks.into_iter().map(|(x,_)| x).collect();
        return answer
    }

    /// Returns the tx blocks directly referred by the proposer block
    pub fn get_referred_tx_blocks_ordered(&self, block_hash: &H256) -> Vec<H256> {
        if !self.proposer_node_data.contains_key(block_hash) { panic!("The proposer block with hash {} doesn't exist", *block_hash); }
        let all_edges = self.graph.edges(*block_hash);

        let mut referred_tx_blocks_nodes: Vec<(H256, u32)> = vec![];
        for edge in all_edges{
            if let Edge::ProposerToTransactionReference(position) = *edge.2 {
                referred_tx_blocks_nodes.push((edge.1, position));
            }
        }
        referred_tx_blocks_nodes.sort_by_key(|k| k.1);
        // returning the hashes only
        return referred_tx_blocks_nodes.into_iter().map(|(x,_)| x).collect();
    }

    /// Returns all the notleader proposer blocks references by the block_hash including the parent.
    /// The blocks are ordered by their position in the reference list.
    fn get_parent_and_referred_notleader_unconfirmed_prop_blocks(&self, block_hash: H256) ->  Vec<(H256, u32)>{
        let parent_block: H256 = self.get_proposer_parent(block_hash);
        let mut referred_prop_blocks: Vec<(H256, u32)> = self.get_referred_prop_blocks(block_hash);
        referred_prop_blocks.push((parent_block, 0));
        // Filtering only NotLeaderUnconfirmed Blocks
        let mut not_leader_prop_blocks: Vec<(H256, u32)>  = referred_prop_blocks.into_iter().filter(
            |&x| self.prop_node_data(&x.0).leadership_status == ProposerStatus::NotLeaderUnconfirmed).collect();
        not_leader_prop_blocks.sort_by_key(|k| k.1);
        return not_leader_prop_blocks;
    }

    /// Return the proposer parent of the block
    pub fn get_proposer_parent(&self, block_hash: H256) -> H256 {
        let proposer_parent_edges = self.graph.edges(block_hash).filter( |&x|
            (   *x.2 == Edge::TransactionToProposerParent || *x.2 == Edge::ProposerToProposerParent
                || *x.2 == Edge::VoterToProposerParent || *x.2 == Edge::VoterToProposerParentAndVote ));
        let proposer_parent_nodes: Vec<H256> = proposer_parent_edges.map( |x| x.1 ).collect();
        if  proposer_parent_nodes.len() == 1 { return proposer_parent_nodes[0];}
        else {panic!("{} proposer parents for {}", proposer_parent_nodes.len(), block_hash)}
    }

    /// Returns the prop blocks directly referred by the proposer block
    pub fn get_referred_prop_blocks(&self, block_hash: H256) -> Vec<(H256, u32)> {
        if !self.proposer_node_data.contains_key(&block_hash) { panic!("The proposer block with hash {} doesn't exist", block_hash); }
        let all_edges = self.graph.edges(block_hash);

        let mut referred_prop_blocks_nodes: Vec<(H256, u32)> = vec![];
        for edge in all_edges{
            if let Edge::ProposerToProposerReference(position) = *edge.2 {
                referred_prop_blocks_nodes.push((edge.1, position));
            }
        }
        return referred_prop_blocks_nodes;
    }

    /// Return a single leader block at the given level
    pub fn get_leader_block_at_level(&mut self, level: u32) -> Option<H256> {
        if self.proposer_tree.best_level >= level {
            self.confirm_leader_block_at_level(level);
            if self.proposer_tree.leader_nodes.contains_key(&level) {
                return Some(self.proposer_tree.leader_nodes[&level]);
            }
        }
        return None;
    }

    /// Returns the leader blocks from 0 to best level of the proposer tree
    pub fn get_leader_block_sequence(&mut self) -> Vec<Option<H256>> {
        let best_prop_level = self.proposer_tree.best_level;

        let leader_blocks: Vec<Option<H256>> = (1..=best_prop_level).map(
            |level| self.get_leader_block_at_level(level)
        ).collect();
        return leader_blocks;
    }
}


/// Functions for mining.
impl BlockChain {
    /// Return the best blocks on all voter chain.
    pub fn get_all_voter_best_blocks(&self) -> Vec<H256> {
        let voter_best_blocks: Vec<H256> = self.voter_chains.iter().map(|x| x.best_block.clone()).collect();
        return voter_best_blocks;
    }

    /// Return the best blocks on voter chain 'chain number'.
    pub fn get_voter_best_block(&self, chain_number: u16) -> H256 {
        let voter_best_block: H256 = self.voter_chains[chain_number as usize].best_block;
        return voter_best_block;
    }

    /// Return the best block on proposer tree.s
    pub fn get_proposer_best_block(&self) -> H256 {
        return self.proposer_tree.best_block;
    }

    /// Proposer block content 1
    pub fn get_unreferred_prop_blocks(&self) -> Vec<H256> {
        let unreferred_prop_blocks = self.proposer_tree.unreferred.clone();
        return Vec::from_iter(unreferred_prop_blocks);
    }

    /// Proposer block content 2
    pub fn get_unreferred_tx_blocks(&self) -> Vec<H256> {
        let unreferred_tx_blocks = self.tx_pool.unreferred.clone();
        return Vec::from_iter(unreferred_tx_blocks);
    }

    /// Voter block content
    pub fn get_unvoted_prop_blocks(&self, chain_number: u16) -> Vec<H256> {
        return self.voter_chains[chain_number as usize].get_unvoted_prop_blocks();
    }
    //todo: Voter content - Unvoted proposer blocks.

    //The content for transaction blocks is maintained in the tx-mempool, not here.
}

/// Helper functions : Get proposer and node data
impl BlockChain{
    fn prop_node_data(&self, hash: &H256 ) -> &ProposerNodeData{
        return &self.proposer_node_data[hash];
    }

    fn voter_node_data(&self, hash: &H256 ) -> &VoterNodeData{
        return &self.voter_node_data[hash];
    }
}

#[cfg(test)]
mod tests {
    use crate::crypto::hash::{H256};
    use super::*;
    use crate::block::generator as block_generator;
    use crate::block::{Block};
    use rand::{Rng, RngCore};
    use super::utils;

    // At initialization the blockchain only consists of (m+1) genesis blocks.
    // The hash of these genesis nodes in the blockchain graph are fixed for now
    // because we have designed the genesis blocks themselves.
    #[test]
    fn blockchain_initialization(){
        pub const NUM_VOTER_CHAINS: u16 = 10;
        /// Initialize a blockchain with 10  voter chains.
        let mut blockchain = BlockChain::new(NUM_VOTER_CHAINS);

        /// Checking proposer tree's genesis block hash
        let proposer_genesis_hash_shouldbe: [u8; 32] = [0,0,0,0,0,0,0,0,0,0,0,0,0,0,0,0,0,0,0,0,0,0,0,0,0,0,0,0,0,0,0,0]; /// Hash vector of proposer genesis block. todo: Shift to a global config  file
        let proposer_genesis_hash_shouldbe: H256 = (&proposer_genesis_hash_shouldbe).into();
        assert_eq!(proposer_genesis_hash_shouldbe, blockchain.proposer_tree.best_block);

        /// Checking all voter tree's genesis block hashes
        for chain_number in 0..NUM_VOTER_CHAINS{
            let b1 = ((chain_number+1) >> 8) as u8;
            let b2 = (chain_number+1) as u8;
            let voter_genesis_hash_shouldbe: [u8; 32] = [0,0,0,0,0,0,0,0,0,0,0,0,0,0,0,0,0,0,0,0,0,0,0,0,0,0,0,0,0,0,b1,b2];/// Hash vector of voter genesis block. todo: Shift to a global config  file
            let voter_genesis_hash_shouldbe: H256 = (&voter_genesis_hash_shouldbe).into();
            assert_eq!(voter_genesis_hash_shouldbe, blockchain.voter_chains[chain_number as usize].best_block);
        }
    }

    #[test]
    fn blockchain_growing(){
        pub const NUM_VOTER_CHAINS: u16 = 10;
        let mut rng = rand::thread_rng();
        /// Initialize a blockchain with 10 voter chains.
        let mut blockchain = BlockChain::new(NUM_VOTER_CHAINS);

        /// Store the parent blocks to mine on voter trees.
        let mut voter_best_blocks: Vec<H256> = (0..NUM_VOTER_CHAINS).map( |i| blockchain.voter_chains[i as usize].best_block).collect();// Currently the voter genesis blocks.

        /// Maintains the list of tx blocks.
        let mut tx_block_vec: Vec<Block> = vec![];
        let mut unreferred_tx_block_index = 0;

        println!("Step 1:   Initialized blockchain");
        assert_eq!(11, blockchain.graph.node_count(), "Expecting 11 nodes corresponding to 11 genesis blocks");
        assert_eq!(0, blockchain.graph.edge_count(), "Expecting 0 edges");


        println!("Step 2:   Added 5 tx blocks on prop genesis");
        /// Mine 5 tx block's with prop_best_block as the parent
        let tx_block_5: Vec<Block> = utils::test_tx_blocks_with_parent_hash(5, blockchain.proposer_tree.best_block);
        tx_block_vec.extend(tx_block_5.iter().cloned());
        /// Add the tx blocks to blockchain
        for i in 0..5{ blockchain.insert_node(&tx_block_vec[i]); }
        assert_eq!(16, blockchain.graph.node_count(), "Expecting 16 nodes corresponding to 11 genesis blocks and  5 tx blocks");
        assert_eq!(10, blockchain.graph.edge_count(), "Expecting 10 edges");


        println!("Step 3:   Added prop block referring these 5 tx blocks");
        /// Generate a proposer block with prop_parent_block as the parent which referencing the above 5 tx blocks
        let prop_block1 = utils::test_prop_block(blockchain.proposer_tree.best_block,
   tx_block_vec[0..5].iter().map( |x| x.hash()).collect(), vec![]);
        /// Add the prop_block
        blockchain.insert_node(&prop_block1);
        assert_eq!(prop_block1.hash(), blockchain.proposer_tree.best_block, "Proposer best block");
        assert_eq!(17, blockchain.graph.node_count(), "Expecting 17 nodes");
        assert_eq!(22, blockchain.graph.edge_count(), "Expecting 22 edges");


        println!("Step 4:   Add 10 voter blocks voting on proposer block at level 1");
        for i in 0..NUM_VOTER_CHAINS{
            assert_eq!(1, blockchain.voter_chains[i as usize].get_unvoted_prop_blocks().len());
            assert_eq!(prop_block1.hash(), blockchain.voter_chains[i as usize].get_unvoted_prop_blocks()[0]);
            let voter_block = utils::test_voter_block(blockchain.proposer_tree.best_block,
        i as u16, blockchain.voter_chains[i as usize].best_block,blockchain.voter_chains[i as usize].get_unvoted_prop_blocks() );
            blockchain.insert_node(&voter_block);
        }
        assert_eq!(27, blockchain.graph.node_count());
        let prop_block1_votes = blockchain.proposer_node_data[&prop_block1.hash()].votes;
        assert_eq!(62, blockchain.graph.edge_count());
        assert_eq!(10, prop_block1_votes, "prop block 1 should have 10 votes" );


        println!("Step 5:   Mining 5 tx blocks, 2 prop blocks at level 2 with 3, 5 tx refs");
        unreferred_tx_block_index += 5;
        let tx_block_5: Vec<Block> = utils::test_tx_blocks_with_parent_hash(5, blockchain.proposer_tree.best_block);
        tx_block_vec.extend(tx_block_5.iter().cloned());
        /// Add the tx blocks to blockchain
        for i in 0..5{ blockchain.insert_node(&tx_block_vec[unreferred_tx_block_index+i]); }
        let prop_block2a = utils::test_prop_block(blockchain.proposer_tree.best_block,
        tx_block_vec[5..8].iter().map( |x| x.hash()).collect(), vec![]); // Referring 3 tx blocks
        blockchain.insert_node(&prop_block2a);
        assert_eq!(prop_block2a.hash(), blockchain.proposer_tree.best_block, "Proposer best block");
        assert_eq!(33, blockchain.graph.node_count(), "Expecting 33 nodes");
        assert_eq!(80, blockchain.graph.edge_count(), "Expecting 80 edges");

        let prop_block2b = utils::test_prop_block(prop_block1.hash(),
        tx_block_vec[5..10].iter().map( |x| x.hash()).collect(), vec![]);// Referring 5 tx blocks
        blockchain.insert_node(&prop_block2b);
        assert_ne!(prop_block2b.hash(), blockchain.proposer_tree.best_block, "prop 2b is not best block");
        assert_eq!(34, blockchain.graph.node_count(), "Expecting 34 nodes" );
        assert_eq!(92, blockchain.graph.edge_count(), "Expecting 92 edges");



        println!("Step 6:   Add 7+3 votes on proposer blocks at level 2");
        for i in 0..7{
            assert_eq!(1, blockchain.voter_chains[i as usize].get_unvoted_prop_blocks().len());
            assert_eq!(prop_block2a.hash(), blockchain.voter_chains[i as usize].get_unvoted_prop_blocks()[0]);
            let voter_block = utils::test_voter_block(prop_block2a.hash(),
            i as u16, blockchain.voter_chains[i as usize].best_block,blockchain.voter_chains[i as usize].get_unvoted_prop_blocks() );
            blockchain.insert_node(&voter_block);
        }
        for i in 7..10{
            assert_eq!(1, blockchain.voter_chains[i as usize].get_unvoted_prop_blocks().len());
            assert_eq!(prop_block2a.hash(), blockchain.voter_chains[i as usize].get_unvoted_prop_blocks()[0]);
            // We are instead voting on prop block 2b
            let voter_block = utils::test_voter_block(prop_block2b.hash(),
            i as u16, blockchain.voter_chains[i as usize].best_block, vec![prop_block2b.hash()] );
            blockchain.insert_node(&voter_block);
        }
        let prop_block2a_votes = blockchain.proposer_node_data[&prop_block2a.hash()].votes;
        let prop_block2b_votes = blockchain.proposer_node_data[&prop_block2b.hash()].votes;
        assert_eq!(7, prop_block2a_votes, "prop block 2a should have 7 votes" );
        assert_eq!(3, prop_block2b_votes, "prop block 2b should have 3 votes" );
        assert_eq!(10, blockchain.proposer_tree.all_votes[&1], "Level 2 total votes should have 10",);
        assert_eq!(44, blockchain.graph.node_count(), "Expecting 44 nodes");
        assert_eq!(132, blockchain.graph.edge_count(), "Expecting 132 edges");


        println!("Step 7:   Mining 4 tx block and 1 prop block referring 4 tx blocks + prop_block_2b)");
        unreferred_tx_block_index += 5;
        let tx_block_4: Vec<Block> = utils::test_tx_blocks_with_parent_hash(4, blockchain.proposer_tree.best_block);
        tx_block_vec.extend(tx_block_4.iter().cloned());
        /// Add the tx blocks to blockchain
        for i in 0..4{ blockchain.insert_node(&tx_block_vec[unreferred_tx_block_index+i]); }
        let prop_block3 = utils::test_prop_block(blockchain.proposer_tree.best_block,
        tx_block_vec[10..14].iter().map( |x| x.hash()).collect(), vec![prop_block2b.hash()]); // Referring 4 tx blocks + 1 prop_block
        blockchain.insert_node(&prop_block3);
        assert_eq!(prop_block3.hash(), blockchain.proposer_tree.best_block, "Proposer best block");
        assert_eq!(49, blockchain.graph.node_count(), "Expecting 49 nodes");
        assert_eq!(152, blockchain.graph.edge_count(), "Expecting 152 edges");


        println!("Step 8:   Mining only 3+3 voter blocks voting on none + prob_block3");
        for i in 0..3{
            assert_eq!(1, blockchain.voter_chains[i as usize].get_unvoted_prop_blocks().len());
            assert_eq!(prop_block3.hash(), blockchain.voter_chains[i as usize].get_unvoted_prop_blocks()[0]);
            let voter_block = utils::test_voter_block(prop_block2a.hash(), // Mining on 2a (because 3 hasnt showed up yet (fake))
            i as u16, blockchain.voter_chains[i as usize].best_block, vec![] );
            blockchain.insert_node(&voter_block);
        }
        for i in 3..6{
            assert_eq!(1, blockchain.voter_chains[i as usize].get_unvoted_prop_blocks().len());
            assert_eq!(prop_block3.hash(), blockchain.voter_chains[i as usize].get_unvoted_prop_blocks()[0]);
            let voter_block = utils::test_voter_block(prop_block3.hash(), // Mining on 3 after it showed up
            i as u16, blockchain.voter_chains[i as usize].best_block, vec![prop_block3.hash()] );
            blockchain.insert_node(&voter_block);
        }
        assert_eq!(55, blockchain.graph.node_count(), "Expecting 55 nodes");
        assert_eq!(176, blockchain.graph.edge_count(), "Expecting 176 edges");


        println!("Step 9:  Mining 2 tx block and 1 prop block referring the 2 tx blocks");
        unreferred_tx_block_index += 4;
        let tx_block_2: Vec<Block> = utils::test_tx_blocks_with_parent_hash(2, blockchain.proposer_tree.best_block);
        tx_block_vec.extend(tx_block_2.iter().cloned());
        /// Add the tx blocks to blockchain
        for i in 0..2{ blockchain.insert_node(&tx_block_vec[unreferred_tx_block_index+i]); }
        let prop_block4 = utils::test_prop_block(blockchain.proposer_tree.best_block,
        tx_block_vec[14..16].iter().map( |x| x.hash()).collect(), vec![]); // Referring 4 tx blocks + 1 prop_block
        blockchain.insert_node(&prop_block4);
        assert_eq!(prop_block4.hash(), blockchain.proposer_tree.best_block, "Proposer best block");
        assert_eq!(58, blockchain.graph.node_count(), "Expecting 58 nodes");
        assert_eq!(186, blockchain.graph.edge_count(), "Expecting 186 edges");
        // Checking the number of unconfirmed tx blocks 2 of prop2a, 4 from prop3, and 2 from prop4.
        assert_eq!(8, blockchain.tx_pool.unconfirmed.len());


        println!("Step 10:  1-6 voter chains vote on prop4 and 6-10 voter blocks vote on prop3 and prop4" );
        ///Storing voter_parents used in step 12 test
        for i in 0..10{
            voter_best_blocks[i] = blockchain.voter_chains[i as usize].best_block.clone();
        }
        for i in 0..3{
            assert_eq!(2, blockchain.voter_chains[i as usize].get_unvoted_prop_blocks().len());
            assert_eq!(prop_block3.hash(), blockchain.voter_chains[i as usize].get_unvoted_prop_blocks()[0]);
            assert_eq!(prop_block4.hash(), blockchain.voter_chains[i as usize].get_unvoted_prop_blocks()[1]);
            let voter_block = utils::test_voter_block(prop_block4.hash(), // Mining on 4
             i as u16, blockchain.voter_chains[i as usize].best_block, vec![prop_block3.hash(), prop_block4.hash()] );
            blockchain.insert_node(&voter_block);
        }

        // prop3 is confirmed. Unconfirmed tx blocks 2 from prop4.
        assert_eq!(2, blockchain.tx_pool.unconfirmed.len());


        for i in 3..6{
            assert_eq!(1, blockchain.voter_chains[i as usize].get_unvoted_prop_blocks().len());
            assert_eq!(prop_block4.hash(), blockchain.voter_chains[i as usize].get_unvoted_prop_blocks()[0]);
            let voter_block = utils::test_voter_block(prop_block4.hash(), // Mining on 4
            i as u16, blockchain.voter_chains[i as usize].best_block, vec![prop_block4.hash()] );
            blockchain.insert_node(&voter_block);
        }
        // prop4 is also confirmed.
        assert_eq!(0, blockchain.tx_pool.unconfirmed.len());

        for i in 6..10{
            assert_eq!(2, blockchain.voter_chains[i as usize].get_unvoted_prop_blocks().len());
            assert_eq!(prop_block3.hash(), blockchain.voter_chains[i as usize].get_unvoted_prop_blocks()[0]);
            assert_eq!(prop_block4.hash(), blockchain.voter_chains[i as usize].get_unvoted_prop_blocks()[1]);
            let voter_block = utils::test_voter_block(prop_block4.hash(), // Mining on 3 after it showed up
            i as u16, blockchain.voter_chains[i as usize].best_block, vec![prop_block3.hash(), prop_block4.hash()] );
            blockchain.insert_node(&voter_block);
        }
        assert_eq!(68, blockchain.graph.node_count(), "Expecting 68 nodes");
        assert_eq!(240, blockchain.graph.edge_count(), "Expecting 240 edges");
        /// Checking the voter chain growth
        for i in 0..6{
            assert_eq!(4, blockchain.voter_chains[i as usize].best_level);
        }
        for i in 6..10{
            assert_eq!(3, blockchain.voter_chains[i as usize].best_level);
        }


        println!("Step 11:  Checking get_proposer_parent()");
        assert_eq!(blockchain.get_proposer_parent(prop_block4.hash()), prop_block3.hash());
        assert_eq!(blockchain.get_proposer_parent(tx_block_vec[14].hash()), prop_block3.hash());
        for i in 0..10{
            assert_eq!(blockchain.get_proposer_parent(blockchain.voter_chains[i as usize].best_block), prop_block4.hash());
        }


        println!("Step 12:  Checking get_voter_parent()");
        for i in 0..10{
            assert_eq!(blockchain.get_voter_parent(blockchain.voter_chains[i as usize].best_block), voter_best_blocks[i]);
        }

        println!("Step 13:  Checking get_votes_by_voter()");
        for i in 0..6{
            let votes = blockchain.get_votes_by_voter(&blockchain.voter_chains[i as usize].best_block);
            let expected = vec![prop_block4.hash()];
            let matching = votes.iter().zip(expected.iter()).filter(|&(a, b)| a == b).count();
            assert_eq!(matching, expected.len());
        }
        for i in 6..10{
            let mut votes = blockchain.get_votes_by_voter(&blockchain.voter_chains[i as usize].best_block);
            let mut expected = vec![prop_block3.hash(), prop_block4.hash()];
            votes.sort_by(|a, b| a.partial_cmp(b).unwrap());
            expected.sort_by(|a, b| a.partial_cmp(b).unwrap());
            let matching = votes.iter().zip(expected.iter()).filter(|&(a, b)| a == b).count();
            assert_eq!(matching, expected.len());
        }


        println!("Step 14:  Checking get_referred_tx_blocks_ordered()");
        let mut referred_tx_blocks: Vec<H256> = blockchain.get_referred_tx_blocks_ordered(&prop_block4.hash());
        let mut expected: Vec<H256> = tx_block_vec[14..16].iter().map( |x| x.hash()).collect();
        referred_tx_blocks.sort_by(|a, b| a.partial_cmp(b).unwrap());
        expected.sort_by(|a, b| a.partial_cmp(b).unwrap());
        let matching = referred_tx_blocks.iter().zip(expected.iter()).filter(|&(a, b)| a == b).count();
        assert_eq!(matching, expected.len());
        // Check 2
        let mut referred_tx_blocks: Vec<H256> = blockchain.get_referred_tx_blocks_ordered(&prop_block2a.hash());
        let mut expected: Vec<H256> = tx_block_vec[5..8].iter().map( |x| x.hash()).collect();
        referred_tx_blocks.sort_by(|a, b| a.partial_cmp(b).unwrap());
        expected.sort_by(|a, b| a.partial_cmp(b).unwrap());
        let matching = referred_tx_blocks.iter().zip(expected.iter()).filter(|&(a, b)| a == b).count();
        assert_eq!(matching, expected.len());


        println!("Step 15:  Checking get_referred_prop_blocks() ");
        let mut referred_prop_blocks: Vec<H256> = blockchain.get_referred_prop_blocks(prop_block3.hash()).iter().map(|x| x.0).collect();
        let mut expected: Vec<H256> = vec![prop_block2b.hash()];
        referred_prop_blocks.sort_by(|a, b| a.partial_cmp(b).unwrap());
        expected.sort_by(|a, b| a.partial_cmp(b).unwrap());
        let matching = referred_prop_blocks.iter().zip(expected.iter()).filter(|&(a, b)| a == b).count();
        assert_eq!( matching, expected.len());


        println!("Step 16:  Checking get_votes_from_chain()");
        for i in 0..7 {
            let chain_votes = blockchain.get_votes_from_chain(i);
            let expected = vec![prop_block1.hash(), prop_block2a.hash(), prop_block3.hash(), prop_block4.hash()];
            let matching = chain_votes.iter().zip(expected.iter()).filter(|&(a, b)| a == b).count();
            assert_eq!( matching, expected.len());
        }
        for i in 7..10 {
            let chain_votes = blockchain.get_votes_from_chain(i);
            let expected = vec![prop_block1.hash(), prop_block2b.hash(), prop_block3.hash(), prop_block4.hash()];
            let matching = chain_votes.iter().zip(expected.iter()).filter(|&(a, b)| a == b).count();
            assert_eq!( matching, expected.len());
        }


        println!("Step 17:  Checking leader blocks for first four levels");
        let leader_block_sequence = blockchain.get_leader_block_sequence();
        assert_eq!(prop_block1.hash(), leader_block_sequence[0].unwrap());
        assert_eq!(prop_block2a.hash(),leader_block_sequence[1].unwrap());
        assert_eq!(prop_block3.hash(), leader_block_sequence[2].unwrap());
        assert_eq!(prop_block4.hash(), leader_block_sequence[3].unwrap());
        assert_eq!(blockchain.proposer_node_data[&prop_block1.hash()].leadership_status,
                   ProposerStatus::Leader);
        assert_eq!(blockchain.proposer_node_data[&prop_block2a.hash()].leadership_status,
                   ProposerStatus::Leader);
        assert_eq!(blockchain.proposer_node_data[&prop_block2b.hash()].leadership_status,
                   ProposerStatus::NotLeaderAndConfirmed);
        assert_eq!(blockchain.proposer_node_data[&prop_block3.hash()].leadership_status,
                   ProposerStatus::Leader);
        assert_eq!(blockchain.proposer_node_data[&prop_block4.hash()].leadership_status,
                   ProposerStatus::Leader);


        println!("Step 18:  Checking NotLeaderUnconfirmed blocks for first four levels");
        assert_eq!(0, blockchain.get_parent_and_referred_notleader_unconfirmed_prop_blocks(prop_block1.hash()).len());
        assert_eq!(0, blockchain.get_parent_and_referred_notleader_unconfirmed_prop_blocks(prop_block2a.hash()).len());
        assert_eq!(0, blockchain.get_parent_and_referred_notleader_unconfirmed_prop_blocks(prop_block4.hash()).len());

        println!("Step 19:  The ledger tx blocks");
        assert_eq!(16, blockchain.tx_pool.ordered.len());
        let ordered_tx_blocks = blockchain.get_ordered_tx_blocks();
        for i in 0..16{
            assert_eq!(ordered_tx_blocks[i], tx_block_vec[i].hash());
        }

        println!("Step 20: Mining 2 tx block and 1 prop block referring the 2 tx blocks");
        unreferred_tx_block_index += 2;
        let tx_block_2: Vec<Block> = utils::test_tx_blocks_with_parent_hash(2, blockchain.proposer_tree.best_block);
        tx_block_vec.extend(tx_block_2.iter().cloned());
        /// Add the tx blocks to blockchain
        for i in 0..2{ blockchain.insert_node(&tx_block_vec[unreferred_tx_block_index+i]); }
        let prop_block5 = utils::test_prop_block(blockchain.proposer_tree.best_block,
                                                tx_block_vec[16..18].iter().map( |x| x.hash()).collect(), vec![]); // Referring 4 tx blocks + 1 prop_block
        blockchain.insert_node(&prop_block5);

        assert_eq!(2, blockchain.tx_pool.unconfirmed.len());
    }

    #[test]
    fn proposer_block_ordering(){
        pub const NUM_VOTER_CHAINS: u16 = 10;
        let mut rng = rand::thread_rng();
        // Initialize a blockchain with 10 voter chains.
        let mut blockchain = BlockChain::new(NUM_VOTER_CHAINS);

        // Store the parent blocks to mine on voter trees.
        let mut voter_best_blocks: Vec<H256> = (0..NUM_VOTER_CHAINS).map( |i| blockchain.voter_chains[i as usize].best_block).collect();// Currently the voter genesis blocks.

        // Maintains the list of tx blocks.
        let mut tx_block_vec: Vec<Block> = vec![];
        let mut unreferred_tx_block_index = 0;


        assert_eq!(11, blockchain.graph.node_count(), "Expecting 11 nodes corresponding to 11 genesis blocks");
        assert_eq!(0, blockchain.graph.edge_count(), "Expecting 0 edges");


        // Adding 6 prop blocks with notleader status
        let prop_block1 = utils::test_prop_block(blockchain.proposer_tree.best_block, vec![], vec![]);
//        println!("P-1: {}", prop_block1.hash());
        blockchain.insert_node(&prop_block1);

        let prop_block2a = utils::test_prop_block(prop_block1.hash(), vec![], vec![]);
//        println!("P-2a: {}", prop_block2a.hash());
        blockchain.insert_node(&prop_block2a);
        let prop_block2b = utils::test_prop_block(prop_block1.hash(), vec![], vec![]);
//        println!("P-2b: {}", prop_block2b.hash());
        blockchain.insert_node(&prop_block2b);
        let prop_block2c = utils::test_prop_block(prop_block1.hash(), vec![], vec![]);
//        println!("P-2c: {}", prop_block2c.hash());
        blockchain.insert_node(&prop_block2c);

        let prop_block3a = utils::test_prop_block(blockchain.proposer_tree.best_block, vec![], vec![prop_block2b.hash()]);
//        println!("P-3a: {}", prop_block3a.hash());
        blockchain.insert_node(&prop_block3a);
        let prop_block3b = utils::test_prop_block(prop_block2b.hash(), vec![], vec![]);
//        println!("P-3b: {}", prop_block3b.hash());
        blockchain.insert_node(&prop_block3b);


        let prop_block4a = utils::test_prop_block(prop_block3b.hash(), vec![], vec![prop_block2a.hash(), prop_block3a.hash()]);
//        println!("P-4a: {}", prop_block4a.hash());
        blockchain.insert_node(&prop_block4a);
        let prop_block4b = utils::test_prop_block(prop_block3b.hash(), vec![], vec![]);
//        println!("P-4b: {}", prop_block4b.hash());
        blockchain.insert_node(&prop_block4b);


        let prop_block5a = utils::test_prop_block(prop_block4b.hash(), vec![],
                       vec![prop_block2c.hash(),prop_block2a.hash(), prop_block4a.hash(), prop_block3a.hash()]);
//        println!("P-5a: {}", prop_block5a.hash());
        blockchain.insert_node(&prop_block5a);

        /*
                    _____
                    | 1 |<===================\\
                    |___|<========||         ||
                      ||          ||         ||
                    __||_       __||_       _||__
             /----->| 2a|   /-->| 2b|       | 2c|
             |  /-->|___|  /    |___|       |___|<--\
             |  |     ||  /       ||                |
             |  |   __||_/      __||_               |
             |  |   | 3a|       | 3b|               |
             |  |   |___|       |___|<========\\    |
             |  |     |           ||          ||    |
             |  |     |         __||__      __||_   |
             |__|_____|_________| 4a|       | 4b|   |
                |     |         |___|       |___|   |
                |     |   --------|           ||    |
                |   __|__/                    ||    |
                \---| 5 |=====================//    |
                    |___|---------------------------|


        */

        // Changing it to notleader status ONLY for testing
        blockchain.proposer_node_data.get_mut(&prop_block1.hash()).unwrap().give_not_leader_status();
        blockchain.proposer_node_data.get_mut(&prop_block2a.hash()).unwrap().give_not_leader_status();
        blockchain.proposer_node_data.get_mut(&prop_block2b.hash()).unwrap().give_not_leader_status();
        blockchain.proposer_node_data.get_mut(&prop_block2c.hash()).unwrap().give_not_leader_status();
        blockchain.proposer_node_data.get_mut(&prop_block3a.hash()).unwrap().give_not_leader_status();
        blockchain.proposer_node_data.get_mut(&prop_block3b.hash()).unwrap().give_not_leader_status();
        blockchain.proposer_node_data.get_mut(&prop_block4a.hash()).unwrap().give_not_leader_status();
        blockchain.proposer_node_data.get_mut(&prop_block4b.hash()).unwrap().give_not_leader_status();
        blockchain.proposer_node_data.get_mut(&prop_block5a.hash()).unwrap().give_not_leader_status();

        println!("Step 2:   Checking the order of get_parent_and_referred_notleader_unconfirmed_prop_blocks()");
        let prop_block_2a_ref = blockchain.get_parent_and_referred_notleader_unconfirmed_prop_blocks(prop_block2a.hash());
        assert_eq!(1, prop_block_2a_ref.len());
        assert_eq!(prop_block1.hash(), prop_block_2a_ref[0].0);

        let prop_block_3a_ref = blockchain.get_parent_and_referred_notleader_unconfirmed_prop_blocks(prop_block3a.hash());
        assert_eq!(2, prop_block_3a_ref.len());
        assert_eq!(prop_block2a.hash(), prop_block_3a_ref[0].0);
        assert_eq!(prop_block2b.hash(), prop_block_3a_ref[1].0);


        let prop_block_3b_ref = blockchain.get_parent_and_referred_notleader_unconfirmed_prop_blocks(prop_block3b.hash());
        assert_eq!(1, prop_block_3b_ref.len());
        assert_eq!(prop_block2b.hash(), prop_block_3b_ref[0].0);


        let prop_block_4a_ref = blockchain.get_parent_and_referred_notleader_unconfirmed_prop_blocks(prop_block4a.hash());
        assert_eq!(3, prop_block_4a_ref.len());
        assert_eq!(prop_block3b.hash(), prop_block_4a_ref[0].0);
        assert_eq!(prop_block2a.hash(), prop_block_4a_ref[1].0);
        assert_eq!(prop_block3a.hash(), prop_block_4a_ref[2].0);

        println!("Step 3:   Checking the order of get_all_parent_and_referred_notleader_unconfirmed_prop_blocks_ordered()");
        let prop_block_2a_ref = blockchain.get_all_parent_and_referred_notleader_unconfirmed_prop_blocks_ordered(prop_block2a.hash());
        assert_eq!(2, prop_block_2a_ref.len());
        // The expected order
        assert_eq!(prop_block1.hash(), prop_block_2a_ref[0]);
        assert_eq!(prop_block2a.hash(), prop_block_2a_ref[1]);

        let prop_block_3a_ref = blockchain.get_all_parent_and_referred_notleader_unconfirmed_prop_blocks_ordered(prop_block3a.hash());
        assert_eq!(4, prop_block_3a_ref.len());

        // The expected order
        assert_eq!(prop_block1.hash(), prop_block_3a_ref[0]);
        assert_eq!(prop_block2a.hash(), prop_block_3a_ref[1]);
        assert_eq!(prop_block2b.hash(), prop_block_3a_ref[2]);
        assert_eq!(prop_block3a.hash(), prop_block_3a_ref[3]);

        let prop_block_4a_ref = blockchain.get_all_parent_and_referred_notleader_unconfirmed_prop_blocks_ordered(prop_block4a.hash());
        assert_eq!(6, prop_block_4a_ref.len());
        assert_eq!(prop_block1.hash(), prop_block_4a_ref[0]);
        assert_eq!(prop_block2b.hash(), prop_block_4a_ref[1]);
        assert_eq!(prop_block2a.hash(), prop_block_4a_ref[2]);
        assert_eq!(prop_block3b.hash(), prop_block_4a_ref[3]);
        assert_eq!(prop_block3a.hash(), prop_block_4a_ref[4]);
        assert_eq!(prop_block4a.hash(), prop_block_4a_ref[5]);

//        println!(" Here ");
        let prop_block_5a_ref = blockchain.get_all_parent_and_referred_notleader_unconfirmed_prop_blocks_ordered(prop_block5a.hash());
        assert_eq!(prop_block2b.hash(), prop_block_5a_ref[1], "1");
        assert_eq!(prop_block2c.hash(), prop_block_5a_ref[2], "2");
        assert_eq!(prop_block2a.hash(), prop_block_5a_ref[3], "3");
        assert_eq!(prop_block3b.hash(), prop_block_5a_ref[4], "4");
        assert_eq!(prop_block3a.hash(), prop_block_5a_ref[5], "5");
        assert_eq!(prop_block4b.hash(), prop_block_5a_ref[6], "6");
        assert_eq!(prop_block4a.hash(), prop_block_5a_ref[7], "7");
        assert_eq!(prop_block5a.hash(), prop_block_5a_ref[8], "8");


        // Making 1, 2a leaders
        blockchain.proposer_node_data.get_mut(&prop_block1.hash()).unwrap().give_leader_status();
        blockchain.proposer_node_data.get_mut(&prop_block2a.hash()).unwrap().give_leader_status();
        let prop_block_5a_ref = blockchain.get_all_parent_and_referred_notleader_unconfirmed_prop_blocks_ordered(prop_block5a.hash());
        assert_eq!(prop_block2b.hash(), prop_block_5a_ref[0], "1");
        assert_eq!(prop_block2c.hash(), prop_block_5a_ref[1], "2");
        assert_eq!(prop_block3b.hash(), prop_block_5a_ref[2], "4");
        assert_eq!(prop_block3a.hash(), prop_block_5a_ref[3], "5");
        assert_eq!(prop_block4b.hash(), prop_block_5a_ref[4], "6");
        assert_eq!(prop_block4a.hash(), prop_block_5a_ref[5], "7");
        assert_eq!(prop_block5a.hash(), prop_block_5a_ref[6], "8");
    }
}<|MERGE_RESOLUTION|>--- conflicted
+++ resolved
@@ -26,11 +26,6 @@
 use std::iter::FromIterator;
 use std::process;
 
-<<<<<<< HEAD
-=======
-pub const NUM_VOTER_CHAINS: u16 = 10; // DONT CHANGE THIS TODO: put it into global config
-
->>>>>>> fece5cab
 pub struct BlockChain{
     /// Graph structure of the blockchain/graph
     pub graph: GraphMap<H256, Edge, Directed>,
@@ -48,15 +43,9 @@
 
 // Functions to edit the blockchain
 impl BlockChain {
-<<<<<<< HEAD
     /// Initializing blockchain graph with genesis blocks.
     pub fn new(no_voting_chains: u16) -> Self {
         /// Initializing an empty objects
-=======
-    /// Initialize the blockchain graph with genesis blocks.
-    pub fn new() -> Self {
-        // Initialize an empty objects
->>>>>>> fece5cab
         let mut graph = GraphMap::<H256, Edge, Directed>::new();
         let mut proposer_tree = ProposerTree::default();
         let mut voter_chains: Vec<VoterChain> = vec![];
@@ -64,18 +53,11 @@
         let mut proposer_node_data = HashMap::<H256, ProposerNodeData>::new();
         let mut voter_node_data = HashMap::<H256, VoterNodeData>::new();
 
-<<<<<<< HEAD
         /// 1. Proposer genesis block
         /// 1a. Add proposer genesis block in the graph
         let proposer_genesis_node = ProposerNodeData::genesis(no_voting_chains);
-        let proposer_hash_vec: [u8; 32] = [0, 0, 0, 0, 0, 0, 0, 0, 0, 0, 0, 0, 0, 0, 0, 0, 0, 0, 0, 0, 0, 0, 0, 0, 0, 0, 0, 0, 0, 0, 0, 0]; /// Hash vector of proposer genesis block. todo: Shift to a global config  file
-=======
-        // 1. Proposer genesis block
-
-        // 1a. Add proposer genesis block to the graph
-        let proposer_genesis_node = ProposerNodeData::genesis(NUM_VOTER_CHAINS);
         let proposer_hash_vec: [u8; 32] = [0; 32]; // TODO: Shift to a global config file
->>>>>>> fece5cab
+
         graph.add_node((&proposer_hash_vec).into());
         // Add metadata of the proposer genesis block to the hashmap
         proposer_node_data.insert((&proposer_hash_vec).into(), proposer_genesis_node);
@@ -86,15 +68,10 @@
         // Genesis proposer block is the leader block at level 0
         proposer_tree.leader_nodes.insert(0, (&proposer_hash_vec).into());
 
-<<<<<<< HEAD
         /// 2. Voter geneses blocks
         for chain_number in 0..(no_voting_chains) {
-            /// 2a. Add voter chain i genesis block in the graph
-=======
-        // 2. Voter geneses blocks
-        for chain_number in 0..(NUM_VOTER_CHAINS) {
-            // 2a. Add voter chain i genesis block to the graph
->>>>>>> fece5cab
+            // 2a. Add voter chain i genesis block in the graph
+
             let voter_genesis_node = VoterNodeData::genesis(chain_number as u16);
             let b1 = ((chain_number + 1) >> 8) as u8;
             let b2 = (chain_number + 1) as u8;
@@ -171,15 +148,11 @@
                     self.tx_pool.remove_unreferred(&block_hash);
                 }
 
-<<<<<<< HEAD
                 // 4. Add the proposer block to the list of unvoted blocks on all the voter chains.
+                let self_level = self.proposer_node_data[&parent_proposer_block_hash].level + 1;
                 let proposer_parent_node_data: ProposerNodeData = self.proposer_node_data[&parent_proposer_block_hash];
                 for i in 0..self.voter_chains.len() {
-=======
-                // 4. Add the proposer block to the list of unvoted blocks on all voter chains.
-                let self_level = self.proposer_node_data[&parent_proposer_block_hash].level + 1;
-                for i in 0..NUM_VOTER_CHAINS{
->>>>>>> fece5cab
+
                     self.voter_chains.get_mut(i as usize).unwrap().insert_unvoted(
                         self_level, block_hash);
                 }
@@ -324,7 +297,6 @@
 
 // Functions to generate the ledger. This uses the confirmation logic of Prism.
 impl BlockChain {
-<<<<<<< HEAD
     /// Returns the list of ordered tx blocks. This is the initial step of creating the full ledger.
     pub fn get_ordered_tx_blocks(&self) -> &Vec<H256> {
         return &self.tx_pool.ordered;
@@ -332,10 +304,7 @@
 
     // This is a important fn: Checks if there are sufficient votes to confirm leader block at the level.
     // todo: This function should be called when the voter chain has collected sufficient votes on level.
-=======
-    /// Checks if there are sufficient votes to confirm leader block at the level.
-    // TODO: This function should be called when the voter chain has collected sufficient votes on level.
->>>>>>> fece5cab
+
     pub fn confirm_leader_block_at_level(&mut self, level: u32) {
         if self.proposer_tree.prop_nodes.len() <= level as usize {
             return; // Return if the level has no proposer blocks.
