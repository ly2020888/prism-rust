use crate::block::{Block, Content};
use crate::config::*;
use crate::crypto::hash::{Hashable, H256};

use bincode::{deserialize, serialize};
use log::{debug, info, trace};
use rocksdb::{ColumnFamilyDescriptor, Options, WriteBatch, DB};
use std::collections::{BTreeSet, HashMap, HashSet, BTreeMap};
use std::mem;
use std::sync::Mutex;
use std::time;

// Column family names for node/chain metadata
const PROPOSER_NODE_LEVEL_CF: &str = "PROPOSER_NODE_LEVEL"; // hash to node level (u64)
const VOTER_NODE_LEVEL_CF: &str = "VOTER_NODE_LEVEL"; // hash to node level (u64)
const VOTER_NODE_CHAIN_CF: &str = "VOTER_NODE_CHAIN"; // hash to chain number (u16)
const PROPOSER_TREE_LEVEL_CF: &str = "PROPOSER_TREE_LEVEL"; // level (u64) to hashes of blocks (Vec<hash>)
const VOTER_NODE_VOTED_LEVEL_CF: &str = "VOTER_NODE_VOTED_LEVEL"; // hash to max. voted level (u64)
const PROPOSER_NODE_VOTE_CF: &str = "PROPOSER_NODE_VOTE"; // hash to level and chain number of main chain votes (Vec<u16, u64>)
const PROPOSER_LEADER_SEQUENCE_CF: &str = "PROPOSER_LEADER_SEQUENCE"; // level (u64) to hash of leader block.
const PROPOSER_LEDGER_ORDER_CF: &str = "PROPOSER_LEDGER_ORDER"; // level (u64) to the list of proposer blocks confirmed
                                                                // by this level, including the leader itself. The list
                                                                // is in the order that those blocks should live in the ledger.

// Column family names for graph neighbors
const PARENT_NEIGHBOR_CF: &str = "GRAPH_PARENT_NEIGHBOR"; // the proposer parent of a block
const VOTE_NEIGHBOR_CF: &str = "GRAPH_VOTE_NEIGHBOR"; // neighbors associated by a vote
const VOTER_PARENT_NEIGHBOR_CF: &str = "GRAPH_VOTER_PARENT_NEIGHBOR"; // the voter parent of a block
const TRANSACTION_REF_NEIGHBOR_CF: &str = "GRAPH_TRANSACTION_REF_NEIGHBOR";
const PROPOSER_REF_NEIGHBOR_CF: &str = "GRAPH_PROPOSER_REF_NEIGHBOR";

pub type Result<T> = std::result::Result<T, rocksdb::Error>;

// cf_handle is a lightweight operation, it takes 44000 micro seconds to get 100000 cf handles

pub struct BlockChain {
    db: DB,
    proposer_best: Mutex<(H256, u64)>,
    voter_best: Vec<Mutex<(H256, u64)>>,
    unreferred_transactions: Mutex<HashSet<H256>>,
    unreferred_proposers: Mutex<HashSet<H256>>,
    unconfirmed_proposers: Mutex<HashSet<H256>>,
    proposer_ledger_tip: Mutex<u64>,
    voter_ledger_tips: Mutex<Vec<H256>>,
}

// Functions to edit the blockchain
impl BlockChain {
    /// Open the blockchain database at the given path, and create missing column families.
    /// This function also populates the metadata fields with default values, and those
    /// fields must be initialized later.
    fn open<P: AsRef<std::path::Path>>(path: P) -> Result<Self> {
        let proposer_node_level_cf =
            ColumnFamilyDescriptor::new(PROPOSER_NODE_LEVEL_CF, Options::default());
        let voter_node_level_cf =
            ColumnFamilyDescriptor::new(VOTER_NODE_LEVEL_CF, Options::default());
        let voter_node_chain_cf =
            ColumnFamilyDescriptor::new(VOTER_NODE_CHAIN_CF, Options::default());
        let voter_node_voted_level_cf =
            ColumnFamilyDescriptor::new(VOTER_NODE_VOTED_LEVEL_CF, Options::default());
        let proposer_leader_sequence_cf =
            ColumnFamilyDescriptor::new(PROPOSER_LEADER_SEQUENCE_CF, Options::default());
        let proposer_ledger_order_cf =
            ColumnFamilyDescriptor::new(PROPOSER_LEDGER_ORDER_CF, Options::default());

        let mut proposer_tree_level_option = Options::default();
        proposer_tree_level_option.set_merge_operator(
            "append H256 vec",
            h256_vec_append_merge,
            None,
        );
        let proposer_tree_level_cf =
            ColumnFamilyDescriptor::new(PROPOSER_TREE_LEVEL_CF, proposer_tree_level_option);

        let mut proposer_node_vote_option = Options::default();
        proposer_node_vote_option.set_merge_operator("insert or remove vote", vote_vec_merge, None);
        let proposer_node_vote_cf =
            ColumnFamilyDescriptor::new(PROPOSER_NODE_VOTE_CF, proposer_node_vote_option);

        let mut parent_neighbor_option = Options::default();
        parent_neighbor_option.set_merge_operator("append H256 vec", h256_vec_append_merge, None);
        let parent_neighbor_cf =
            ColumnFamilyDescriptor::new(PARENT_NEIGHBOR_CF, parent_neighbor_option);

        let mut vote_neighbor_option = Options::default();
        vote_neighbor_option.set_merge_operator("append H256 vec", h256_vec_append_merge, None);
        let vote_neighbor_cf = ColumnFamilyDescriptor::new(VOTE_NEIGHBOR_CF, vote_neighbor_option);

        let mut voter_parent_neighbor_option = Options::default();
        voter_parent_neighbor_option.set_merge_operator(
            "append H256 vec",
            h256_vec_append_merge,
            None,
        );
        let voter_parent_neighbor_cf =
            ColumnFamilyDescriptor::new(VOTER_PARENT_NEIGHBOR_CF, voter_parent_neighbor_option);

        let mut transaction_ref_neighbor_option = Options::default();
        transaction_ref_neighbor_option.set_merge_operator(
            "append H256 vec",
            h256_vec_append_merge,
            None,
        );
        let transaction_ref_neighbor_cf = ColumnFamilyDescriptor::new(
            TRANSACTION_REF_NEIGHBOR_CF,
            transaction_ref_neighbor_option,
        );

        let mut proposer_ref_neighbor_option = Options::default();
        proposer_ref_neighbor_option.set_merge_operator(
            "append H256 vec",
            h256_vec_append_merge,
            None,
        );
        let proposer_ref_neighbor_cf =
            ColumnFamilyDescriptor::new(PROPOSER_REF_NEIGHBOR_CF, proposer_ref_neighbor_option);

        let cfs = vec![
            proposer_node_level_cf,
            voter_node_level_cf,
            voter_node_chain_cf,
            voter_node_voted_level_cf,
            proposer_leader_sequence_cf,
            proposer_ledger_order_cf,
            proposer_tree_level_cf,
            proposer_node_vote_cf,
            parent_neighbor_cf,
            vote_neighbor_cf,
            voter_parent_neighbor_cf,
            transaction_ref_neighbor_cf,
            proposer_ref_neighbor_cf,
        ];
        let mut opts = Options::default();
        opts.create_if_missing(true);
        opts.create_missing_column_families(true);
        let db = DB::open_cf_descriptors(&opts, path, cfs)?;
        let mut voter_best: Vec<Mutex<(H256, u64)>> = vec![];
        for _ in 0..NUM_VOTER_CHAINS {
            voter_best.push(Mutex::new((H256::default(), 0)));
        }

        let blockchain_db = Self {
            db: db,
            proposer_best: Mutex::new((H256::default(), 0)),
            voter_best: voter_best,
            unreferred_transactions: Mutex::new(HashSet::new()),
            unreferred_proposers: Mutex::new(HashSet::new()),
            unconfirmed_proposers: Mutex::new(HashSet::new()),
            proposer_ledger_tip: Mutex::new(0),
            voter_ledger_tips: Mutex::new(vec![H256::default(); NUM_VOTER_CHAINS as usize]),
        };

        return Ok(blockchain_db);
    }

    /// Destroy the existing database at the given path, create a new one, and initialize the content.
    pub fn new<P: AsRef<std::path::Path>>(path: P) -> Result<Self> {
        DB::destroy(&Options::default(), &path)?;
        let db = Self::open(&path)?;
        // get cf handles
        let proposer_node_level_cf = db.db.cf_handle(PROPOSER_NODE_LEVEL_CF).unwrap();
        let voter_node_level_cf = db.db.cf_handle(VOTER_NODE_LEVEL_CF).unwrap();
        let voter_node_chain_cf = db.db.cf_handle(VOTER_NODE_CHAIN_CF).unwrap();
        let voter_node_voted_level_cf = db.db.cf_handle(VOTER_NODE_VOTED_LEVEL_CF).unwrap();
        let proposer_node_vote_cf = db.db.cf_handle(PROPOSER_NODE_VOTE_CF).unwrap();
        let proposer_tree_level_cf = db.db.cf_handle(PROPOSER_TREE_LEVEL_CF).unwrap();
        let parent_neighbor_cf = db.db.cf_handle(PARENT_NEIGHBOR_CF).unwrap();
        let vote_neighbor_cf = db.db.cf_handle(VOTE_NEIGHBOR_CF).unwrap();
        let proposer_leader_sequence_cf = db.db.cf_handle(PROPOSER_LEADER_SEQUENCE_CF).unwrap();
        let proposer_ledger_order_cf = db.db.cf_handle(PROPOSER_LEDGER_ORDER_CF).unwrap();
        let proposer_ref_neighbor_cf = db.db.cf_handle(PROPOSER_REF_NEIGHBOR_CF).unwrap();
        let transaction_ref_neighbor_cf = db.db.cf_handle(TRANSACTION_REF_NEIGHBOR_CF).unwrap();

        // insert genesis blocks
        let mut wb = WriteBatch::default();

        // proposer genesis block
        wb.put_cf(
            proposer_node_level_cf,
            serialize(&(*PROPOSER_GENESIS_HASH)).unwrap(),
            serialize(&(0 as u64)).unwrap(),
        )?;
        wb.merge_cf(
            proposer_tree_level_cf,
            serialize(&(0 as u64)).unwrap(),
            serialize(&(*PROPOSER_GENESIS_HASH)).unwrap(),
        )?;
        let mut proposer_best = db.proposer_best.lock().unwrap();
        proposer_best.0 = *PROPOSER_GENESIS_HASH;
        drop(proposer_best);
        let mut unreferred_proposers = db.unreferred_proposers.lock().unwrap();
        unreferred_proposers.insert(*PROPOSER_GENESIS_HASH);
        drop(unreferred_proposers);
        wb.put_cf(
            proposer_leader_sequence_cf,
            serialize(&(0 as u64)).unwrap(),
            serialize(&(*PROPOSER_GENESIS_HASH)).unwrap(),
        )?;
        let proposer_genesis_ledger: Vec<H256> = vec![*PROPOSER_GENESIS_HASH];
        wb.put_cf(
            proposer_ledger_order_cf,
            serialize(&(0 as u64)).unwrap(),
            serialize(&proposer_genesis_ledger).unwrap(),
        )?;
        wb.put_cf(
            proposer_ref_neighbor_cf,
            serialize(&(*PROPOSER_GENESIS_HASH)).unwrap(),
            serialize(&Vec::<H256>::new()).unwrap(),
        )?;
        wb.put_cf(
            transaction_ref_neighbor_cf,
            serialize(&(*PROPOSER_GENESIS_HASH)).unwrap(),
            serialize(&Vec::<H256>::new()).unwrap(),
        )?;

        // voter genesis blocks
        let mut voter_ledger_tips = db.voter_ledger_tips.lock().unwrap();
        for chain_num in 0..NUM_VOTER_CHAINS {
            wb.put_cf(
                parent_neighbor_cf,
                serialize(&VOTER_GENESIS_HASHES[chain_num as usize]).unwrap(),
                serialize(&(*PROPOSER_GENESIS_HASH)).unwrap(),
            )?;
            wb.merge_cf(
                vote_neighbor_cf,
                serialize(&VOTER_GENESIS_HASHES[chain_num as usize]).unwrap(),
                serialize(&(*PROPOSER_GENESIS_HASH)).unwrap(),
            )?;
            wb.merge_cf(
                proposer_node_vote_cf,
                serialize(&(*PROPOSER_GENESIS_HASH)).unwrap(),
                serialize(&(true, chain_num as u16, 0 as u64)).unwrap(),
            )?;
            wb.put_cf(
                voter_node_level_cf,
                serialize(&VOTER_GENESIS_HASHES[chain_num as usize]).unwrap(),
                serialize(&(0 as u64)).unwrap(),
            )?;
            wb.put_cf(
                voter_node_voted_level_cf,
                serialize(&VOTER_GENESIS_HASHES[chain_num as usize]).unwrap(),
                serialize(&(0 as u64)).unwrap(),
            )?;
            wb.put_cf(
                voter_node_chain_cf,
                serialize(&VOTER_GENESIS_HASHES[chain_num as usize]).unwrap(),
                serialize(&(chain_num as u16)).unwrap(),
            )?;
            let mut voter_best = db.voter_best[chain_num as usize].lock().unwrap();
            voter_best.0 = VOTER_GENESIS_HASHES[chain_num as usize];
            drop(voter_best);
            voter_ledger_tips[chain_num as usize] = VOTER_GENESIS_HASHES[chain_num as usize];
        }
        drop(voter_ledger_tips);
        db.db.write(wb)?;

        return Ok(db);
    }

    /// Insert a new block into the ledger. Returns the list of added transaction blocks and
    /// removed transaction blocks.
    pub fn insert_block(&self, block: &Block) -> Result<()> {
        // get cf handles
        let proposer_node_level_cf = self.db.cf_handle(PROPOSER_NODE_LEVEL_CF).unwrap();
        let voter_node_level_cf = self.db.cf_handle(VOTER_NODE_LEVEL_CF).unwrap();
        let voter_node_chain_cf = self.db.cf_handle(VOTER_NODE_CHAIN_CF).unwrap();
        let voter_node_voted_level_cf = self.db.cf_handle(VOTER_NODE_VOTED_LEVEL_CF).unwrap();
        let proposer_tree_level_cf = self.db.cf_handle(PROPOSER_TREE_LEVEL_CF).unwrap();
        let parent_neighbor_cf = self.db.cf_handle(PARENT_NEIGHBOR_CF).unwrap();
        let vote_neighbor_cf = self.db.cf_handle(VOTE_NEIGHBOR_CF).unwrap();
        let voter_parent_neighbor_cf = self.db.cf_handle(VOTER_PARENT_NEIGHBOR_CF).unwrap();
        let transaction_ref_neighbor_cf = self.db.cf_handle(TRANSACTION_REF_NEIGHBOR_CF).unwrap();
        let proposer_ref_neighbor_cf = self.db.cf_handle(PROPOSER_REF_NEIGHBOR_CF).unwrap();

        let mut wb = WriteBatch::default();

        macro_rules! get_value {
            ($cf:expr, $key:expr) => {{
                deserialize(
                    &self
                    .db
                    .get_cf($cf, serialize(&$key).unwrap())?
                    .unwrap(),
                )
                .unwrap()
            }}
        }

        macro_rules! put_value {
            ($cf:expr, $key:expr, $value:expr) => {{
            wb.put_cf(
                $cf,
                serialize(&$key).unwrap(),
                serialize(&$value).unwrap(),
            )?;
            }}
        }

        macro_rules! merge_value {
            ($cf:expr, $key:expr, $value:expr) => {{
            wb.merge_cf(
                $cf,
                serialize(&$key).unwrap(),
                serialize(&$value).unwrap(),
            )?;
            }}
        }

        // insert parent link
        let block_hash = block.hash();
        let parent_hash = block.header.parent;
        put_value!(parent_neighbor_cf, block_hash, parent_hash);

        match &block.content {
            Content::Proposer(content) => {
                // add ref'ed blocks
                // note that the parent is the first proposer block that we refer
                let mut refed_proposer: Vec<H256> = vec![parent_hash];
                refed_proposer.extend(&content.proposer_refs);
                put_value!(proposer_ref_neighbor_cf, block_hash, refed_proposer);
                put_value!(transaction_ref_neighbor_cf, block_hash, content.transaction_refs);
                // get current block level
                let parent_level: u64 = get_value!(proposer_node_level_cf, parent_hash);
                let self_level = parent_level + 1;
                // set current block level
                put_value!(proposer_node_level_cf, block_hash, self_level as u64);
                merge_value!(proposer_tree_level_cf, self_level, block_hash);
                self.db.write(wb)?;

                // remove ref'ed blocks from unreferred list, mark itself as unreferred
                let mut unreferred_proposers = self.unreferred_proposers.lock().unwrap();
                for ref_hash in &content.proposer_refs {
                    unreferred_proposers.remove(&ref_hash);
                }
                unreferred_proposers.remove(&parent_hash);
                unreferred_proposers.insert(block_hash);
                let mut unreferred_transactions = self.unreferred_transactions.lock().unwrap();
                for ref_hash in &content.transaction_refs {
                    unreferred_transactions.remove(&ref_hash);
                }
                // set best block info
                let mut proposer_best = self.proposer_best.lock().unwrap();
                if self_level > proposer_best.1 {
                    proposer_best.0 = block_hash;
                    proposer_best.1 = self_level;
                }

                // mark this new proposer block as unconfirmed
                let mut unconfirmed_proposers = self.unconfirmed_proposers.lock().unwrap();
<<<<<<< HEAD
                unconfirmed_proposers.insert(block_hash);
=======
                //TODO: please review the following 4 lines for #76, or move these codes to some lines above?
                let already_exits = self.contains_proposer(&block_hash).unwrap();
                if !already_exits {
                    unconfirmed_proposers.insert(block_hash);
                }
                self.db.write(wb)?;
>>>>>>> dd77bcfb
                drop(unreferred_proposers);
                drop(unreferred_transactions);
                drop(proposer_best);
                drop(unconfirmed_proposers);
                info!("Adding proposer block {} at timestamp {} at level {}", block_hash, block.header.timestamp, self_level);
            }
            Content::Voter(content) => {
                // add voter parent
                let voter_parent_hash = content.voter_parent;
                put_value!(voter_parent_neighbor_cf, block_hash, voter_parent_hash);
                // get current block level and chain number
                let voter_parent_level: u64 = get_value!(voter_node_level_cf, voter_parent_hash);
                let voter_parent_chain: u16 = get_value!(voter_node_chain_cf, voter_parent_hash);
                let self_level = voter_parent_level + 1;
                let self_chain = voter_parent_chain;
                // set current block level and chain number
                put_value!(voter_node_level_cf, block_hash, self_level as u64);
                put_value!(voter_node_chain_cf, block_hash, self_chain as u16);
                // add voted blocks and set deepest voted level
                put_value!(vote_neighbor_cf, block_hash, content.votes);
                // set the voted level to be until proposer parent
                let proposer_parent_level: u64 = get_value!(proposer_node_level_cf, parent_hash);
                put_value!(voter_node_voted_level_cf, block_hash, proposer_parent_level as u64);
                self.db.write(wb)?;

                let mut voter_best = self.voter_best[self_chain as usize].lock().unwrap();
                // update best block
                if self_level > voter_best.1 {
                    voter_best.0 = block_hash;
                    voter_best.1 = self_level;
                }
                drop(voter_best);
            }
            Content::Transaction(content) => {
                // TODO: this is actually useless
                self.db.write(wb)?;
                // mark itself as unreferred
                let mut unreferred_transactions = self.unreferred_transactions.lock().unwrap();
                unreferred_transactions.insert(block_hash);
                drop(unreferred_transactions);
            }
        }
        return Ok(());
    }

    pub fn update_ledger(&self) -> Result<(Vec<H256>, Vec<H256>)> { 
        let proposer_node_vote_cf = self.db.cf_handle(PROPOSER_NODE_VOTE_CF).unwrap();
        let proposer_node_level_cf = self.db.cf_handle(PROPOSER_NODE_LEVEL_CF).unwrap();
        let proposer_tree_level_cf = self.db.cf_handle(PROPOSER_TREE_LEVEL_CF).unwrap();
        let proposer_leader_sequence_cf = self.db.cf_handle(PROPOSER_LEADER_SEQUENCE_CF).unwrap();
        let proposer_ledger_order_cf = self.db.cf_handle(PROPOSER_LEDGER_ORDER_CF).unwrap();
        let proposer_ref_neighbor_cf = self.db.cf_handle(PROPOSER_REF_NEIGHBOR_CF).unwrap();
        let transaction_ref_neighbor_cf = self.db.cf_handle(TRANSACTION_REF_NEIGHBOR_CF).unwrap();

        macro_rules! get_value {
            ($cf:expr, $key:expr) => {{
                match self.db.get_cf($cf, serialize(&$key).unwrap())? {
                    Some(raw) => Some(deserialize(&raw).unwrap()),
                    None => None,
                }
            }}
        }

        // apply the vote diff while tracking the votes of which proposer levels are affected
        let mut wb = WriteBatch::default();
        macro_rules! merge_value {
            ($cf:expr, $key:expr, $value:expr) => {{
            wb.merge_cf(
                $cf,
                serialize(&$key).unwrap(),
                serialize(&$value).unwrap(),
            )?;
            }}
        }

        let mut voter_ledger_tips = self.voter_ledger_tips.lock().unwrap();
        let mut affected: BTreeSet<u64> = BTreeSet::new();

        for chain_num in 0..NUM_VOTER_CHAINS {
            // get the diff of votes on this voter chain
            let from = voter_ledger_tips[chain_num as usize];
            let to = self.voter_best[chain_num as usize].lock().unwrap().0;
            voter_ledger_tips[chain_num as usize] = to;

            let (added, removed) = self.vote_diff(from, to)?;

            // apply the vote diff on the proposer main chain vote cf
            for vote in &removed {
                merge_value!(proposer_node_vote_cf, vote.0, (false, chain_num as u16, vote.1));
                let proposer_level: u64 = get_value!(proposer_node_level_cf, vote.0).unwrap();
                affected.insert(proposer_level);
            }

            for vote in &added {
                merge_value!(proposer_node_vote_cf, vote.0, (true, chain_num as u16, vote.1));
                let proposer_level: u64 = get_value!(proposer_node_level_cf, vote.0).unwrap();
                affected.insert(proposer_level);
            }
        }
        drop(voter_ledger_tips);
        // commit the votes into the database
        self.db.write(wb)?;

        // recompute the leader of each level that was affected
        let mut wb = WriteBatch::default();
        macro_rules! merge_value {
            ($cf:expr, $key:expr, $value:expr) => {{
            wb.merge_cf(
                $cf,
                serialize(&$key).unwrap(),
                serialize(&$value).unwrap(),
            )?;
            }}
        }
        macro_rules! put_value {
            ($cf:expr, $key:expr, $value:expr) => {{
            wb.put_cf(
                $cf,
                serialize(&$key).unwrap(),
                serialize(&$value).unwrap(),
            )?;
            }}
        }
        macro_rules! delete_value {
            ($cf:expr, $key:expr) => {{
            wb.delete_cf(
                $cf,
                serialize(&$key).unwrap(),
            )?;
            }}
        }
        let mut change_begin: Option<u64> = None;
        for level in &affected {
            let proposer_blocks: Vec<H256> = get_value!(proposer_tree_level_cf, *level as u64).unwrap();
            let existing_leader: Option<H256> = get_value!(proposer_leader_sequence_cf, *level as u64);
            // compute the new leader of this level
            // TODO: bad confirmation rule: we just choose the block with the most votes
            let new_leader: Option<H256> = {
                let mut new_leader = None;
                let mut max_votes = 0;
                for p in &proposer_blocks {
                    let votes: Vec<(u16, u64)> = match get_value!(proposer_node_vote_cf, p) {
                        None => vec![],
                        Some(d) => d,
                    };
                    let num_votes = votes.len();
                    if num_votes > max_votes {
                        max_votes = num_votes;
                        new_leader = Some(*p);
                    }
                }
                new_leader
            };

            if new_leader != existing_leader {
                // mark it's the beginning of the change
                if change_begin.is_none() {
                    change_begin = Some(*level);
                }
                match new_leader {
                    None => delete_value!(proposer_leader_sequence_cf, *level as u64),
                    Some(new) => put_value!(proposer_leader_sequence_cf, *level as u64, new),
                };
            }
        }
        // commit the new leaders into the database
        self.db.write(wb)?;

        // recompute the ledger from the first level whose leader changed
        if change_begin.is_some() {
            let change_begin = change_begin.unwrap();
            let mut proposer_ledger_tip = self.proposer_ledger_tip.lock().unwrap();
            let mut unconfirmed_proposers = self.unconfirmed_proposers.lock().unwrap();
            let mut removed: Vec<H256> = vec![];
            let mut added: Vec<H256> = vec![];
            let mut wb = WriteBatch::default();
            macro_rules! merge_value {
                ($cf:expr, $key:expr, $value:expr) => {{
                    wb.merge_cf(
                        $cf,
                        serialize(&$key).unwrap(),
                        serialize(&$value).unwrap(),
                        )?;
                }}
            }
            macro_rules! put_value {
                ($cf:expr, $key:expr, $value:expr) => {{
                    wb.put_cf(
                        $cf,
                        serialize(&$key).unwrap(),
                        serialize(&$value).unwrap(),
                        )?;
                }}
            }
            macro_rules! delete_value {
                ($cf:expr, $key:expr) => {{
                    wb.delete_cf(
                        $cf,
                        serialize(&$key).unwrap(),
                        )?;
                }}
            }

            // deconfirm the blocks from change_begin all the way to previous ledger tip
            for level in change_begin..=*proposer_ledger_tip {
                let original_ledger: Vec<H256> = get_value!(proposer_ledger_order_cf, level as u64).unwrap();
                delete_value!(proposer_ledger_order_cf, level as u64);
                for block in &original_ledger {
                    unconfirmed_proposers.insert(*block);
                    removed.push(*block);
                }
            }

            // recompute the ledger from change_begin until the first level where there's no leader
            // make sure that the ledger is continuous
            if change_begin <= *proposer_ledger_tip + 1 {
                for level in change_begin.. {
                    let leader: H256 = match get_value!(proposer_leader_sequence_cf, level as u64) {
                        None => {
                            *proposer_ledger_tip = level - 1;
                            break;
                        }
                        Some(leader) => {
                            leader
                        }
                    };
                    // Get the sequence of blocks by doing a depth-first traverse
                    let mut order: Vec<H256> = vec![];
                    let mut stack: Vec<H256> = vec![leader];
                    while let Some(top) = stack.pop() {
                        // try to remove it from the unconfirmed list, if we failed, it's already
                        // confirmed
                        if !unconfirmed_proposers.remove(&top) {
                            continue;
                        }
                        let refs: Vec<H256> = get_value!(proposer_ref_neighbor_cf, top).unwrap();

                        // add the current block to the ordered ledger
                        order.push(top);

                        // search all referred blocks
                        for ref_hash in &refs {
                            stack.push(*ref_hash);
                        }
                    }

                    // reverse the order we just got
                    order.reverse();
                    put_value!(proposer_ledger_order_cf, level as u64, order);
                    added.extend(&order);
                }
            }
            // commit the new ledger into the database
            self.db.write(wb)?;

            let mut removed_transaction_blocks: Vec<H256> = vec![];
            let mut added_transaction_blocks: Vec<H256> = vec![];
            for block in &removed {
                let t: Vec<H256> = get_value!(transaction_ref_neighbor_cf, block).unwrap();
                removed_transaction_blocks.extend(&t);
            }
            for block in &added {
                let t: Vec<H256> = get_value!(transaction_ref_neighbor_cf, block).unwrap();
                added_transaction_blocks.extend(&t);
            }
            return Ok((added_transaction_blocks, removed_transaction_blocks));
        } else {
            return Ok((vec![], vec![]));
        }
    }

    /// Given two voter blocks on the same chain, calculate the added and removed votes when
    /// switching the main chain.
    pub fn vote_diff(&self, from: H256, to: H256) -> Result<(Vec<(H256, u64)>, Vec<(H256, u64)>)> {
        // get cf handles
        let voter_node_level_cf = self.db.cf_handle(VOTER_NODE_LEVEL_CF).unwrap();
        let vote_neighbor_cf = self.db.cf_handle(VOTE_NEIGHBOR_CF).unwrap();
        let voter_parent_neighbor_cf = self.db.cf_handle(VOTER_PARENT_NEIGHBOR_CF).unwrap();
        
        macro_rules! get_value {
            ($cf:expr, $key:expr) => {{
                deserialize(
                    &self
                    .db
                    .get_cf($cf, serialize(&$key).unwrap())?
                    .unwrap(),
                )
                .unwrap()
            }}
        }

        let mut to: H256 = to;
        let mut from: H256 = from;

        let mut to_level: u64 = get_value!(voter_node_level_cf, to);
        let mut from_level: u64 = get_value!(voter_node_level_cf, from);

        let mut added_votes: Vec<(H256, u64)> = vec![];
        let mut removed_votes: Vec<(H256, u64)> = vec![];

        // trace back the longer chain until the levels of the two tips are the same
        while to_level != from_level {
            if to_level > from_level {
                let votes: Vec<H256> = get_value!(vote_neighbor_cf, to);
                for vote in votes {
                    added_votes.push((vote, to_level));
                }
                to = get_value!(voter_parent_neighbor_cf, to);
                to_level -= 1;
            }
            else if to_level < from_level {
                let votes: Vec<H256> = get_value!(vote_neighbor_cf, from);
                for vote in votes {
                    removed_votes.push((vote, from_level));
                }
                from = get_value!(voter_parent_neighbor_cf, from);
                from_level -= 1;
            }
        }

        while to != from {
            let votes: Vec<H256> = get_value!(vote_neighbor_cf, to);
            for vote in votes {
                added_votes.push((vote, to_level));
            }
            to = get_value!(voter_parent_neighbor_cf, to);
            to_level -= 1;

            let votes: Vec<H256> = get_value!(vote_neighbor_cf, from);
            for vote in votes {
                removed_votes.push((vote, from_level));
            }
            from = get_value!(voter_parent_neighbor_cf, from);
            from_level -= 1;
        }
        return Ok((added_votes, removed_votes));
    }

    pub fn best_proposer(&self) -> H256 {
        let proposer_best = self.proposer_best.lock().unwrap();
        let hash = proposer_best.0;
        drop(proposer_best);
        return hash;
    }

    pub fn best_voter(&self, chain_num: usize) -> H256 {
        let voter_best = self.voter_best[chain_num].lock().unwrap();
        let hash = voter_best.0;
        drop(voter_best);
        return hash;
    }

    pub fn unreferred_proposers(&self) -> Vec<H256> {
        // TODO: does ordering matter?
        // TODO: should remove the parent block when mining
        let unreferred_proposers = self.unreferred_proposers.lock().unwrap();
        let list: Vec<H256> = unreferred_proposers.iter().cloned().collect();
        drop(unreferred_proposers);
        return list;
    }

    pub fn unreferred_transactions(&self) -> Vec<H256> {
        // TODO: does ordering matter?
        let unreferred_transactions = self.unreferred_transactions.lock().unwrap();
        let list: Vec<H256> = unreferred_transactions.iter().cloned().collect();
        drop(unreferred_transactions);
        return list;
    }

    /// Get the list of unvoted proposer blocks that a voter chain should vote for, given the tip
    /// of the particular voter chain.
    pub fn unvoted_proposer(&self, tip: &H256, proposer_parent: &H256) -> Result<Vec<H256>> {
        let voter_node_voted_level_cf = self.db.cf_handle(VOTER_NODE_VOTED_LEVEL_CF).unwrap();
        let proposer_node_level_cf = self.db.cf_handle(PROPOSER_NODE_LEVEL_CF).unwrap();
        let proposer_tree_level_cf = self.db.cf_handle(PROPOSER_TREE_LEVEL_CF).unwrap();
        // get the deepest voted level
        let first_vote_level: u64 = deserialize(
            &self
                .db
                .get_cf(voter_node_voted_level_cf, serialize(&tip).unwrap())?
                .unwrap(),
        )
            .unwrap();

        let last_vote_level: u64 = deserialize(
            &self
                .db
                .get_cf(proposer_node_level_cf, serialize(&proposer_parent).unwrap())?
                .unwrap(),
        )
            .unwrap();

        // get the first block we heard on each proposer level
        let mut list: Vec<H256> = vec![];
        for level in first_vote_level + 1..=last_vote_level {
            let blocks: Vec<H256> = deserialize(
                &self
                    .db
                    .get_cf(proposer_tree_level_cf, serialize(&(level as u64)).unwrap())?
                    .unwrap(),
            )
            .unwrap();
            list.push(blocks[0]);
        }
        return Ok(list);
    }

    /// Get the level of the proposer block
    pub fn proposer_level(&self, hash: &H256) -> Result<u64> {
        let proposer_node_level_cf = self.db.cf_handle(PROPOSER_NODE_LEVEL_CF).unwrap();
        let level: u64 = deserialize(
            &self
                .db
                .get_cf(proposer_node_level_cf, serialize(&hash).unwrap())?
                .unwrap(),
        )
        .unwrap();
        return Ok(level);
    }

    /// Check whether the given proposer block exists in the database.
    pub fn contains_proposer(&self, hash: &H256) -> Result<bool> {
        let proposer_node_level_cf = self.db.cf_handle(PROPOSER_NODE_LEVEL_CF).unwrap();
        return match self
            .db
            .get_cf(proposer_node_level_cf, serialize(&hash).unwrap())?
        {
            Some(_) => Ok(true),
            None => Ok(false),
        };
    }

    /// Check whether the given voter block exists in the database.
    pub fn contains_voter(&self, hash: &H256) -> Result<bool> {
        let voter_node_level_cf = self.db.cf_handle(VOTER_NODE_LEVEL_CF).unwrap();
        return match self
            .db
            .get_cf(voter_node_level_cf, serialize(&hash).unwrap())?
        {
            Some(_) => Ok(true),
            None => Ok(false),
        };
    }
}

impl BlockChain {
    pub fn proposer_transaction_in_ledger(&self, limit: u64) -> Result<Vec<(H256, Vec<H256>)>> {
        let ledger_tip_ = self.proposer_ledger_tip.lock().unwrap();
        let ledger_tip = *ledger_tip_;
        // TODO: get snapshot here doesn't ensure consistency of snapshot, since we use multiple write batch in `insert_block`
        // and the ledger_tip lock doesn't ensure it either.
        let snapshot = self.db.snapshot();
        drop(ledger_tip_);

        let ledger_bottom: u64 = match ledger_tip > limit {
            true => ledger_tip - limit,
            false => 0,
        };
        let proposer_ledger_order_cf = self.db.cf_handle(PROPOSER_LEDGER_ORDER_CF).unwrap();
        let transaction_ref_neighbor_cf = self.db.cf_handle(TRANSACTION_REF_NEIGHBOR_CF).unwrap();

        let mut proposer_in_ledger: Vec<H256> = vec![];
        let mut ledger: Vec<(H256, Vec<H256>)> = vec![];

        for level in ledger_bottom..=ledger_tip {
            match snapshot
                .get_cf(proposer_ledger_order_cf, serialize(&level).unwrap())?
            {
                Some(d) => {
                    let mut blocks: Vec<H256> = deserialize(&d).unwrap();
                    proposer_in_ledger.append(&mut blocks);
                }
                None => unreachable!("level <= ledger tip should exist in proposer_ledger_order_cf"),
            }
        }

        for hash in &proposer_in_ledger {
            let blocks: Vec<H256> = match snapshot.get_cf(transaction_ref_neighbor_cf, serialize(&hash).unwrap())? {
                Some(d) => deserialize(&d).unwrap(),
                None => unreachable!("proposer in ledger should have transaction ref in database (even for empty ref)"),
            };
            ledger.push((*hash, blocks));
        }
        Ok(ledger)
    }

    pub fn proposer_bottom_tip(&self) -> Result<(H256, H256, u64)> {
        let proposer_tree_level_cf = self.db.cf_handle(PROPOSER_TREE_LEVEL_CF).unwrap();
        let proposer_bottom = match self.db.get_cf(proposer_tree_level_cf, serialize(&1u64).unwrap())? {
            Some(d) => {
                let blocks: Vec<H256> = deserialize(&d).unwrap();
                blocks.into_iter().next()
            }
            None => None,
        };
        if let Some(proposer_bottom) = proposer_bottom {
            let proposer_best = self.proposer_best.lock().unwrap();
            return Ok((proposer_bottom,proposer_best.0,proposer_best.1));
        } else {
            return Ok((H256::default(),H256::default(),0));
        }
    }

    pub fn voter_bottom_tip(&self) -> Result<Vec<(H256, H256, u64)>> {
        let voter_node_chain_cf = self.db.cf_handle(VOTER_NODE_CHAIN_CF).unwrap();
        let voter_node_level_cf = self.db.cf_handle(VOTER_NODE_LEVEL_CF).unwrap();
        let iter = self.db.iterator_cf(voter_node_chain_cf, rocksdb::IteratorMode::Start)?;
        // vector of pair (level-1 voter, best voter, best level)
        let mut voters = vec![(H256::default(),H256::default(),0u64);self.voter_best.len()];
        for (k,v) in iter {
            let hash: H256 = deserialize(k.as_ref()).unwrap();
            let chain: u16 = deserialize(v.as_ref()).unwrap();
            let level: u64 = match self.db.get_cf(voter_node_level_cf, k.as_ref())? {
                Some(d) => deserialize(&d).unwrap(),
                None => unreachable!("voter should have level"),
            };
            if level == 1 {
                voters[chain as usize].0 = hash;
            }
        }
        for chain in 0..self.voter_best.len() {
            let voter_best = self.voter_best[chain].lock().unwrap();
            voters[chain as usize].1 = voter_best.0;
            voters[chain as usize].2 = voter_best.1;
        }
        Ok(voters)
    }

    pub fn dump(&self, limit: u64, display_fork: bool) -> Result<String> {
        /// Struct to hold blockchain data to be dumped
        #[derive(Serialize)]
        struct Dump {
            edges: Vec<Edge>,
            proposer_levels: Vec<Vec<String>>,
            proposer_leaders: BTreeMap<u64, String>,
            voter_longest: Vec<String>,
            proposer_nodes: HashMap<String, Proposer>,
            voter_nodes: HashMap<String, Voter>,
            //pub transaction_unconfirmed: Vec<String>, //what is the definition of this?
            transaction_in_ledger: Vec<String>,
            transaction_unreferred: Vec<String>,
            proposer_in_ledger: Vec<String>,
            voter_chain_number: Vec<String>,
            proposer_tree_number: String,
        }

        #[derive(Serialize)]
        enum EdgeType {
            VoterToVoterParent,
            ProposerToProposerParent,
            VoterToProposerVote,
        }
        #[derive(Serialize)]
        struct Edge {
            from: String,
            to: String,
            edgetype: EdgeType,
        }

        #[derive(Serialize)]
        struct Proposer {
            level: u64,
            status: ProposerStatus,
            votes: u16,
        }

        #[derive(Serialize)]
        enum ProposerStatus {
            Leader,
            Others, //don't know what other status we need for proposer? like unconfirmed? unreferred?
        }

        #[derive(Serialize)]
        struct Voter {
            chain: u16,
            level: u64,
            status: VoterStatus,
            deepest_vote_level: u64,
        }

        #[derive(Serialize)]
        enum VoterStatus {
            OnMainChain,
            Orphan,
        }

        let proposer_tree_level_cf = self.db.cf_handle(PROPOSER_TREE_LEVEL_CF).unwrap();
        let proposer_leader_sequence_cf = self.db.cf_handle(PROPOSER_LEADER_SEQUENCE_CF).unwrap();
        let parent_neighbor_cf = self.db.cf_handle(PARENT_NEIGHBOR_CF).unwrap();
        let proposer_node_vote_cf = self.db.cf_handle(PROPOSER_NODE_VOTE_CF).unwrap();
        let voter_parent_neighbor_cf = self.db.cf_handle(VOTER_PARENT_NEIGHBOR_CF).unwrap();
        let voter_node_voted_level_cf = self.db.cf_handle(VOTER_NODE_VOTED_LEVEL_CF).unwrap();
        let proposer_ledger_order_cf = self.db.cf_handle(PROPOSER_LEDGER_ORDER_CF).unwrap();
        let transaction_ref_neighbor_cf = self.db.cf_handle(TRANSACTION_REF_NEIGHBOR_CF).unwrap();
        let voter_node_chain_cf = self.db.cf_handle(VOTER_NODE_CHAIN_CF).unwrap();
        let voter_node_level_cf = self.db.cf_handle(VOTER_NODE_LEVEL_CF).unwrap();
        let voter_neighbor_cf = self.db.cf_handle(VOTE_NEIGHBOR_CF).unwrap();

        // for computing the lowest level for voter chains related to the 100 levels of proposer nodes
        let mut voter_lowest: Vec<u64> = vec![];
        // get voter best blocks and levels, this is from memory
        let mut voter_longest: Vec<(H256, u64)> = vec![];
        // total voter number for each chain (using db iteration)
        let mut voter_number: Vec<u64> = vec![];

        // get the ledger tip and bottom, for processing ledger
        let ledger_tip_ = self.proposer_ledger_tip.lock().unwrap();
        let ledger_tip = *ledger_tip_;
        for voter_chain in self.voter_best.iter() {
            let longest = voter_chain.lock().unwrap();
            voter_longest.push((longest.0, longest.1));
            voter_lowest.push(longest.1);
            voter_number.push(0);
        }
        // TODO: get snapshot here doesn't ensure consistency of snapshot, since we use multiple write batch in `insert_block`
        // and the ledger_tip lock doesn't ensure it either.
        let snapshot = self.db.snapshot();
        drop(ledger_tip_);
        let ledger_bottom: u64 = match ledger_tip > limit {
            true => ledger_tip - limit,
            false => 0,
        };

        // memory cache for votes
        let mut vote_cache: HashMap<(u16, u64), Vec<H256>> = HashMap::new();

        let mut edges: Vec<Edge> = vec![];
        let mut proposer_tree: BTreeMap<u64, Vec<H256>> = BTreeMap::new();
        let mut proposer_nodes: HashMap<String, Proposer> = HashMap::new();
        let mut voter_nodes: HashMap<String, Voter> = HashMap::new();
        let mut proposer_leaders: BTreeMap<u64, String> = BTreeMap::new();
        let mut proposer_in_ledger: Vec<H256> = vec![];
        let mut transaction_in_ledger: Vec<String> = vec![];

        // proposer tree
        for level in ledger_bottom.. {
            match snapshot
                .get_cf(proposer_tree_level_cf, serialize(&level).unwrap())?
            {
                Some(d) => {
                    let blocks: Vec<H256> = deserialize(&d).unwrap();
                    proposer_tree.insert(level, blocks);
                }
                None => break,
            }
        }

        // one pass of proposer. get proposer node info, cache votes.
        for (level, blocks) in proposer_tree.iter() {
            for block in blocks {
                // get parent edges
                match snapshot
                    .get_cf(parent_neighbor_cf, serialize(block).unwrap())?
                {
                    Some(d) => {
                        let parent: H256 = deserialize(&d).unwrap();
                        edges.push(Edge {
                            from: block.to_string(),
                            to: parent.to_string(),
                            edgetype: EdgeType::ProposerToProposerParent,
                        });
                    }
                    None => {}
                }
                // get proposer node info
                match snapshot
                    .get_cf(proposer_node_vote_cf, serialize(block).unwrap())?
                {
                    Some(d) => {
                        let votes: Vec<(u16, u64)> = deserialize(&d).unwrap();
                        proposer_nodes.insert(
                            block.to_string(),
                            Proposer {
                                level: *level,
                                status: ProposerStatus::Others,
                                votes: votes.len() as u16,
                            },
                        );

                        // get voter edges
                        for (chain, level) in &votes {
                            let lowest = voter_lowest.get_mut(*chain as usize).expect("should've computed lowest level");
                            if *lowest > *level {
                                *lowest = *level;
                            }

                            // cache the votes
                            if let Some(v) = vote_cache.get_mut(&(*chain, *level)) {
                                v.push(*block);
                            } else {
                                vote_cache.insert((*chain, *level), vec![*block]);
                            }
                        }
                    }
                    None => {
                        proposer_nodes.insert(
                            block.to_string(),
                            Proposer {
                                level: *level,
                                status: ProposerStatus::Others,
                                votes: 0, //no votes for proposer in database, so 0 vote
                            },
                        );
                    }
                }
            }
        }

        // one pass of voters. get voter info, voter parent, and vote edges. notice the votes are cached
        for (chain, longest) in voter_longest.iter().enumerate() {
            let mut voter_block = longest.0;
            let mut level = longest.1;
            let lowest = voter_lowest.get(chain).expect("should've computed lowest level");
            while level >= *lowest {
                // voter info
                let deepest_vote_level: u64 = match snapshot
                    .get_cf(voter_node_voted_level_cf, serialize(&voter_block).unwrap())?
                    {
                        Some(d) => deserialize(&d).unwrap(),
                        None => unreachable!("voter block should have voted level in database"),
                    };
                voter_nodes.insert(
                    voter_block.to_string(),
                    Voter {
                        chain: chain as u16,
                        level,
                        status: VoterStatus::OnMainChain,
                        deepest_vote_level,
                    },
                );
                // vote edges
                if let Some(votes) = vote_cache.get(&(chain as u16, level)) {
                    for vote in votes {
                        edges.push(Edge {
                            from: voter_block.to_string(),
                            to: vote.to_string(),
                            edgetype: EdgeType::VoterToProposerVote,
                        });
                    }
                }
                // voter parent
                match snapshot
                    .get_cf(voter_parent_neighbor_cf, serialize(&voter_block).unwrap())?
                    {
                        Some(d) => {
                            let parent: H256 = deserialize(&d).unwrap();
                            edges.push(Edge {
                                from: voter_block.to_string(),
                                to: parent.to_string(),
                                edgetype: EdgeType::VoterToVoterParent,
                            });
                            voter_block = parent;
                            level -= 1;
                        }
                        None => {
                            break; // if no parent, must break the while loop
                        }
                    }
            }
        }

        // use iterator to find voter fork and orphan voters, may be slow
        if display_fork {
            let iter = snapshot.iterator_cf(voter_node_chain_cf, rocksdb::IteratorMode::Start)?;
            for (k,v) in iter {
                let hash: H256 = deserialize(k.as_ref()).unwrap();
                let voter_block = hash.to_string();
                let chain: u16 = deserialize(v.as_ref()).unwrap();
                voter_number[chain as usize] += 1;
                let level: u64 = match snapshot.get_cf(voter_node_level_cf, k.as_ref())? {
                    Some(d) => deserialize(&d).unwrap(),
                    None => unreachable!("voter should have level"),
                };
                let lowest = voter_lowest.get(chain as usize).expect("should've computed lowest level");
                if level >= *lowest && !voter_nodes.contains_key(&voter_block) {
                    let deepest_vote_level: u64 = match snapshot
                        .get_cf(voter_node_voted_level_cf, k.as_ref())?
                        {
                            Some(d) => deserialize(&d).unwrap(),
                            None => unreachable!("voter block should have voted level in database"),
                        };
                    voter_nodes.insert(
                        voter_block.clone(),
                        Voter {
                            chain,
                            level,
                            status: VoterStatus::Orphan,
                            deepest_vote_level,
                        },
                    );
                    // vote edges
                    match snapshot.get_cf(voter_neighbor_cf, k.as_ref())? {
                        Some(d) => {
                            let votes: Vec<H256> = deserialize(&d).unwrap();
                            for vote in &votes {
                                edges.push(Edge {
                                    from: voter_block.clone(),
                                    to: vote.to_string(),
                                    edgetype: EdgeType::VoterToProposerVote,
                                });
                            }
                        }
                        None => unreachable!("voter block should have votes level in database"),
                    }
                    // voter parent
                    match snapshot
                        .get_cf(voter_parent_neighbor_cf, k.as_ref())?
                        {
                            Some(d) => {
                                let parent: H256 = deserialize(&d).unwrap();
                                edges.push(Edge {
                                    from: voter_block.clone(),
                                    to: parent.to_string(),
                                    edgetype: EdgeType::VoterToVoterParent,
                                });
                            }
                            None => {}
                        }
                }
            }
        }

        // proposer leader
        for level in proposer_tree.keys() {
            match snapshot
                .get_cf(proposer_leader_sequence_cf, serialize(level).unwrap())?
            {
                Some(d) => {
                    let h256: H256 = deserialize(&d).unwrap();
                    proposer_leaders.insert(*level, h256.to_string());
                    if let Some(proposer) = proposer_nodes.get_mut(&h256.to_string()) {
                        proposer.status = ProposerStatus::Leader;
                    }
                }
                None => {}
            }
        }

        // ledger
        for level in ledger_bottom..=ledger_tip {
            match snapshot.get_cf(
                proposer_ledger_order_cf,
                serialize(&(level as u64)).unwrap(),
            )? {
                Some(d) => {
                    let mut blocks: Vec<H256> = deserialize(&d).unwrap();
                    proposer_in_ledger.append(&mut blocks);
                }
                None => unreachable!("level <= ledger tip should exist in proposer_ledger_order_cf"),
            }
        }

        for hash in &proposer_in_ledger {
            match snapshot.get_cf(transaction_ref_neighbor_cf, serialize(&hash).unwrap())? {
                Some(d) => {
                    let blocks: Vec<H256> = deserialize(&d).unwrap();
                    let mut blocks = blocks.into_iter().map(|h|h.to_string()).collect();
                    transaction_in_ledger.append(&mut blocks);
                }
                None => unreachable!("proposer in ledger should have transaction ref in database (even for empty ref)"),
            }
        }

        // TODO: transaction_unreferred may be inconsistent with other things
        let transaction_unreferred_ = self.unreferred_transactions.lock().unwrap();
        let transaction_unreferred: Vec<String> = transaction_unreferred_
            .iter()
            .map(|h| h.to_string())
            .collect();
        drop(transaction_unreferred_);

        // proposer number
        let mut proposer_number: usize = 0;
        let mut proposer_level: u64 = 0;
        for level in 0u64.. {
            match snapshot
                .get_cf(proposer_tree_level_cf, serialize(&level).unwrap())?
                {
                    Some(d) => {
                        let blocks: Vec<H256> = deserialize(&d).unwrap();
                        proposer_number += blocks.len();
                    }
                    None => {
                        proposer_level = level;
                        break;
                    },
                }
        }
        let proposer_tree_number = format!("({}/{}) ",proposer_level,proposer_number);

        // voter numbers
        let mut voter_chain_number: Vec<String> = vec![];
        for (chain, longest) in voter_longest.iter().enumerate() {
            if voter_number[chain]==0 {
                voter_chain_number.push("".to_string());
            } else {
                voter_chain_number.push(format!("({}/{}) ",1+longest.1,voter_number[chain]));
            }
        }

        let proposer_levels: Vec<Vec<String>> = proposer_tree
            .into_iter()
            .map(|(_k, v)| v.into_iter().map(|h256| h256.to_string()).collect())
            .collect();
        let voter_longest: Vec<String> = voter_longest
            .into_iter()
            .map(|(h, _u)| h.to_string())
            .collect();
        let proposer_in_ledger: Vec<String> = proposer_in_ledger
            .into_iter()
            .map(|h| h.to_string())
            .collect();
        // filter the edges for nodes_to_show
        let mut proposer_to_show: Vec<String> = proposer_nodes.keys().cloned().collect();
        let mut voter_to_show: Vec<String> = voter_nodes.keys().cloned().collect();
        proposer_to_show.append(&mut voter_to_show);
        let nodes_to_show: HashSet<String> = proposer_to_show.into_iter().collect();
        let edges: Vec<Edge> = edges
            .into_iter()
            .filter(|e| nodes_to_show.contains(&e.from) && nodes_to_show.contains(&e.to))
            .collect();

        let dump = Dump {
            edges,
            proposer_levels,
            proposer_leaders,
            voter_longest,
            proposer_nodes,
            voter_nodes,
            proposer_in_ledger,
            transaction_in_ledger,
            transaction_unreferred,
            voter_chain_number,
            proposer_tree_number,
        };

        Ok(serde_json::to_string_pretty(&dump).unwrap())
    }
}

fn vote_vec_merge(
    _: &[u8],
    existing_val: Option<&[u8]>,
    operands: &mut rocksdb::merge_operator::MergeOperands,
) -> Option<Vec<u8>> {
    let mut existing: Vec<(u16, u64)> = match existing_val {
        Some(v) => deserialize(v).unwrap(),
        None => vec![],
    };
    for op in operands {
        // parse the operation as add(true)/remove(false), chain(u16), level(u64)
        let operation: (bool, u16, u64) = deserialize(op).unwrap();
        match operation.0 {
            true => {
                if !existing.contains(&(operation.1, operation.2)) {
                    existing.push((operation.1, operation.2));
                }
            }
            false => {
                match existing.iter().position(|&x| x.0 == operation.1) {
                    Some(p) => existing.swap_remove(p),
                    None => continue, // TODO: potential bug here - what if we delete a nonexisting item
                };
            }
        }
    }
    let result: Vec<u8> = serialize(&existing).unwrap();
    return Some(result);
}

fn h256_vec_append_merge(
    _: &[u8],
    existing_val: Option<&[u8]>,
    operands: &mut rocksdb::merge_operator::MergeOperands,
) -> Option<Vec<u8>> {
    let mut existing: Vec<H256> = match existing_val {
        Some(v) => deserialize(v).unwrap(),
        None => vec![],
    };
    for op in operands {
        let new_hash: H256 = deserialize(op).unwrap();
        if !existing.contains(&new_hash) {
            existing.push(new_hash);
        }
    }
    let result: Vec<u8> = serialize(&existing).unwrap();
    return Some(result);
}




#[cfg(test)]
mod tests {
    use super::*;
    use crate::block::{proposer, transaction, voter, Block, Content};
    use crate::crypto::hash::H256;

    #[test]
    fn initialize_new() {
        let db = BlockChain::new("/tmp/prism_test_blockchain_new.rocksdb").unwrap();
        // get cf handles
        let proposer_node_vote_cf = db.db.cf_handle(PROPOSER_NODE_VOTE_CF).unwrap();
        let proposer_node_level_cf = db.db.cf_handle(PROPOSER_NODE_LEVEL_CF).unwrap();
        let voter_node_level_cf = db.db.cf_handle(VOTER_NODE_LEVEL_CF).unwrap();
        let voter_node_chain_cf = db.db.cf_handle(VOTER_NODE_CHAIN_CF).unwrap();
        let voter_node_voted_level_cf = db.db.cf_handle(VOTER_NODE_VOTED_LEVEL_CF).unwrap();
        let proposer_tree_level_cf = db.db.cf_handle(PROPOSER_TREE_LEVEL_CF).unwrap();
        let parent_neighbor_cf = db.db.cf_handle(PARENT_NEIGHBOR_CF).unwrap();
        let vote_neighbor_cf = db.db.cf_handle(VOTE_NEIGHBOR_CF).unwrap();
        let proposer_leader_sequence_cf = db.db.cf_handle(PROPOSER_LEADER_SEQUENCE_CF).unwrap();
        let proposer_ledger_order_cf = db.db.cf_handle(PROPOSER_LEDGER_ORDER_CF).unwrap();

        // validate proposer genesis
        let genesis_level: u64 = deserialize(
            &db.db
                .get_cf(
                    proposer_node_level_cf,
                    serialize(&(*PROPOSER_GENESIS_HASH)).unwrap(),
                )
                .unwrap()
                .unwrap(),
        )
        .unwrap();
        assert_eq!(genesis_level, 0);
        let level_0_blocks: Vec<H256> = deserialize(
            &db.db
                .get_cf(proposer_tree_level_cf, serialize(&(0 as u64)).unwrap())
                .unwrap()
                .unwrap(),
        )
        .unwrap();
        assert_eq!(level_0_blocks, vec![*PROPOSER_GENESIS_HASH]);
        let genesis_votes: Vec<(u16, u64)> = deserialize(
            &db.db
                .get_cf(
                    proposer_node_vote_cf,
                    serialize(&(*PROPOSER_GENESIS_HASH)).unwrap(),
                )
                .unwrap()
                .unwrap(),
        )
        .unwrap();
        let mut true_genesis_votes: Vec<(u16, u64)> = vec![];
        for chain_num in 0..NUM_VOTER_CHAINS {
            true_genesis_votes.push((chain_num as u16, 0));
        }
        assert_eq!(genesis_votes, true_genesis_votes);
        assert_eq!(
            *db.proposer_best.lock().unwrap(),
            (*PROPOSER_GENESIS_HASH, 0)
        );
        assert_eq!(*db.unconfirmed_proposers.lock().unwrap(), HashSet::new());
        assert_eq!(db.unreferred_proposers.lock().unwrap().len(), 1);
        assert_eq!(
            db.unreferred_proposers
                .lock()
                .unwrap()
                .contains(&(PROPOSER_GENESIS_HASH)),
            true
        );
        let level_0_leader: H256 = deserialize(
            &db.db
                .get_cf(proposer_leader_sequence_cf, serialize(&(0 as u64)).unwrap())
                .unwrap()
                .unwrap(),
        )
        .unwrap();
        assert_eq!(level_0_leader, *PROPOSER_GENESIS_HASH);
        let level_0_confirms: Vec<H256> = deserialize(
            &db.db
                .get_cf(proposer_ledger_order_cf, serialize(&(0 as u64)).unwrap())
                .unwrap()
                .unwrap(),
        )
        .unwrap();
        assert_eq!(level_0_confirms, vec![*PROPOSER_GENESIS_HASH]);

        // validate voter genesis
        for chain_num in 0..NUM_VOTER_CHAINS {
            let genesis_level: u64 = deserialize(
                &db.db
                    .get_cf(
                        voter_node_level_cf,
                        serialize(&VOTER_GENESIS_HASHES[chain_num as usize]).unwrap(),
                    )
                    .unwrap()
                    .unwrap(),
            )
            .unwrap();
            assert_eq!(genesis_level, 0);
            let voted_level: u64 = deserialize(
                &db.db
                    .get_cf(
                        voter_node_voted_level_cf,
                        serialize(&VOTER_GENESIS_HASHES[chain_num as usize]).unwrap(),
                    )
                    .unwrap()
                    .unwrap(),
            )
            .unwrap();
            assert_eq!(voted_level, 0);
            let genesis_chain: u16 = deserialize(
                &db.db
                    .get_cf(
                        voter_node_chain_cf,
                        serialize(&VOTER_GENESIS_HASHES[chain_num as usize]).unwrap(),
                    )
                    .unwrap()
                    .unwrap(),
            )
            .unwrap();
            assert_eq!(genesis_chain, chain_num as u16);
            let parent: H256 = deserialize(
                &db.db
                    .get_cf(
                        parent_neighbor_cf,
                        serialize(&VOTER_GENESIS_HASHES[chain_num as usize]).unwrap(),
                    )
                    .unwrap()
                    .unwrap(),
            )
            .unwrap();
            assert_eq!(parent, *PROPOSER_GENESIS_HASH);
            let voted_proposer: Vec<H256> = deserialize(
                &db.db
                    .get_cf(
                        vote_neighbor_cf,
                        serialize(&VOTER_GENESIS_HASHES[chain_num as usize]).unwrap(),
                    )
                    .unwrap()
                    .unwrap(),
            )
            .unwrap();
            assert_eq!(voted_proposer, vec![*PROPOSER_GENESIS_HASH]);
            assert_eq!(
                *db.voter_best[chain_num as usize].lock().unwrap(),
                (VOTER_GENESIS_HASHES[chain_num as usize], 0)
            );
        }
    }

    /*
    #[test]
    fn insert_block() {
        let db = BlockChain::new("/tmp/prism_test_blockchain_insert_block.rocksdb").unwrap();
        // get cf handles
        let proposer_node_vote_cf = db.db.cf_handle(PROPOSER_NODE_VOTE_CF).unwrap();
        let proposer_node_level_cf = db.db.cf_handle(PROPOSER_NODE_LEVEL_CF).unwrap();
        let voter_node_level_cf = db.db.cf_handle(VOTER_NODE_LEVEL_CF).unwrap();
        let voter_node_chain_cf = db.db.cf_handle(VOTER_NODE_CHAIN_CF).unwrap();
        let voter_node_voted_level_cf = db.db.cf_handle(VOTER_NODE_VOTED_LEVEL_CF).unwrap();
        let proposer_tree_level_cf = db.db.cf_handle(PROPOSER_TREE_LEVEL_CF).unwrap();
        let parent_neighbor_cf = db.db.cf_handle(PARENT_NEIGHBOR_CF).unwrap();
        let vote_neighbor_cf = db.db.cf_handle(VOTE_NEIGHBOR_CF).unwrap();
        let voter_parent_neighbor_cf = db.db.cf_handle(VOTER_PARENT_NEIGHBOR_CF).unwrap();
        let transaction_ref_neighbor_cf = db.db.cf_handle(TRANSACTION_REF_NEIGHBOR_CF).unwrap();
        let proposer_ref_neighbor_cf = db.db.cf_handle(PROPOSER_REF_NEIGHBOR_CF).unwrap();
        let proposer_leader_sequence_cf = db.db.cf_handle(PROPOSER_LEADER_SEQUENCE_CF).unwrap();
        let proposer_ledger_order_cf = db.db.cf_handle(PROPOSER_LEDGER_ORDER_CF).unwrap();

        // Create a transaction block on the proposer genesis.
        let new_transaction_content = Content::Transaction(transaction::Content::new(vec![]));
        let new_transaction_block = Block::new(
            *PROPOSER_GENESIS_HASH,
            0,
            0,
            H256::default(),
            vec![],
            new_transaction_content,
            [0; 32],
            H256::default(),
        );
        db.insert_block(&new_transaction_block).unwrap();

        let parent: H256 = deserialize(
            &db.db
                .get_cf(
                    parent_neighbor_cf,
                    serialize(&new_transaction_block.hash()).unwrap(),
                )
                .unwrap()
                .unwrap(),
        )
        .unwrap();
        assert_eq!(parent, *PROPOSER_GENESIS_HASH);
        assert_eq!(db.unreferred_transactions.lock().unwrap().len(), 1);
        assert_eq!(
            db.unreferred_transactions
                .lock()
                .unwrap()
                .contains(&new_transaction_block.hash()),
            true
        );

        // Create two proposer blocks, both attached to the genesis proposer block. The first one
        // refers to nothing (except the parent), and the second one refers to the first one and
        // the transaction block
        let new_proposer_content = Content::Proposer(proposer::Content::new(vec![], vec![]));
        let new_proposer_block_1 = Block::new(
            *PROPOSER_GENESIS_HASH,
            0,
            0,
            H256::default(),
            vec![],
            new_proposer_content,
            [1; 32],
            H256::default(),
        );
        db.insert_block(&new_proposer_block_1).unwrap();

        let new_proposer_content = Content::Proposer(proposer::Content::new(
            vec![new_transaction_block.hash()],
            vec![new_proposer_block_1.hash()],
        ));
        let new_proposer_block_2 = Block::new(
            *PROPOSER_GENESIS_HASH,
            0,
            0,
            H256::default(),
            vec![],
            new_proposer_content,
            [2; 32],
            H256::default(),
        );
        db.insert_block(&new_proposer_block_2).unwrap();

        let parent: H256 = deserialize(
            &db.db
                .get_cf(
                    parent_neighbor_cf,
                    serialize(&new_proposer_block_2.hash()).unwrap(),
                )
                .unwrap()
                .unwrap(),
        )
        .unwrap();
        assert_eq!(parent, *PROPOSER_GENESIS_HASH);
        let level: u64 = deserialize(
            &db.db
                .get_cf(
                    proposer_node_level_cf,
                    serialize(&new_proposer_block_2.hash()).unwrap(),
                )
                .unwrap()
                .unwrap(),
        )
        .unwrap();
        assert_eq!(level, 1);
        let level_1_blocks: Vec<H256> = deserialize(
            &db.db
                .get_cf(proposer_tree_level_cf, serialize(&(1 as u64)).unwrap())
                .unwrap()
                .unwrap(),
        )
        .unwrap();
        assert_eq!(
            level_1_blocks,
            vec![new_proposer_block_1.hash(), new_proposer_block_2.hash()]
        );
        let proposer_ref: Vec<H256> = deserialize(
            &db.db
                .get_cf(
                    proposer_ref_neighbor_cf,
                    serialize(&new_proposer_block_2.hash()).unwrap(),
                )
                .unwrap()
                .unwrap(),
        )
        .unwrap();
        assert_eq!(
            proposer_ref,
            vec![*PROPOSER_GENESIS_HASH, new_proposer_block_1.hash()]
        );
        let transaction_ref: Vec<H256> = deserialize(
            &db.db
                .get_cf(
                    transaction_ref_neighbor_cf,
                    serialize(&new_proposer_block_2.hash()).unwrap(),
                )
                .unwrap()
                .unwrap(),
        )
        .unwrap();
        assert_eq!(transaction_ref, vec![new_transaction_block.hash()]);
        assert_eq!(
            *db.proposer_best.lock().unwrap(),
            (new_proposer_block_1.hash(), 1)
        );
        assert_eq!(db.unreferred_proposers.lock().unwrap().len(), 1);
        assert_eq!(
            db.unreferred_proposers
                .lock()
                .unwrap()
                .contains(&new_proposer_block_2.hash()),
            true
        );
        assert_eq!(db.unconfirmed_proposers.lock().unwrap().len(), 2);
        assert_eq!(
            db.unconfirmed_proposers
                .lock()
                .unwrap()
                .contains(&new_proposer_block_1.hash()),
            true
        );
        assert_eq!(
            db.unconfirmed_proposers
                .lock()
                .unwrap()
                .contains(&new_proposer_block_2.hash()),
            true
        );
        assert_eq!(db.unreferred_transactions.lock().unwrap().len(), 0);

        // Create a voter block attached to proposer block 2 and the first voter chain, and vote for proposer block 1.
        let new_voter_content = Content::Voter(voter::Content::new(
            0,
            VOTER_GENESIS_HASHES[0],
            vec![new_proposer_block_1.hash()],
        ));
        let new_voter_block = Block::new(
            new_proposer_block_2.hash(),
            0,
            0,
            H256::default(),
            vec![],
            new_voter_content,
            [3; 32],
            H256::default(),
        );
        db.insert_block(&new_voter_block).unwrap();

        let parent: H256 = deserialize(
            &db.db
                .get_cf(
                    parent_neighbor_cf,
                    serialize(&new_voter_block.hash()).unwrap(),
                )
                .unwrap()
                .unwrap(),
        )
        .unwrap();
        assert_eq!(parent, new_proposer_block_2.hash());
        let voter_parent: H256 = deserialize(
            &db.db
                .get_cf(
                    voter_parent_neighbor_cf,
                    serialize(&new_voter_block.hash()).unwrap(),
                )
                .unwrap()
                .unwrap(),
        )
        .unwrap();
        assert_eq!(voter_parent, VOTER_GENESIS_HASHES[0]);
        let level: u64 = deserialize(
            &db.db
                .get_cf(
                    voter_node_level_cf,
                    serialize(&new_voter_block.hash()).unwrap(),
                )
                .unwrap()
                .unwrap(),
        )
        .unwrap();
        assert_eq!(level, 1);
        let chain: u16 = deserialize(
            &db.db
                .get_cf(
                    voter_node_chain_cf,
                    serialize(&new_voter_block.hash()).unwrap(),
                )
                .unwrap()
                .unwrap(),
        )
        .unwrap();
        assert_eq!(chain, 0);
        let voted_level: u64 = deserialize(
            &db.db
                .get_cf(
                    voter_node_voted_level_cf,
                    serialize(&new_voter_block.hash()).unwrap(),
                )
                .unwrap()
                .unwrap(),
        )
        .unwrap();
        assert_eq!(voted_level, 1);
        let voted: Vec<H256> = deserialize(
            &db.db
                .get_cf(
                    vote_neighbor_cf,
                    serialize(&new_voter_block.hash()).unwrap(),
                )
                .unwrap()
                .unwrap(),
        )
        .unwrap();
        assert_eq!(voted, vec![new_proposer_block_1.hash()]);
        assert_eq!(
            *db.voter_best[0].lock().unwrap(),
            (new_voter_block.hash(), 1)
        );
        let votes: Vec<(u16, u64)> = deserialize(
            &db.db
                .get_cf(
                    proposer_node_vote_cf,
                    serialize(&new_proposer_block_1.hash()).unwrap(),
                )
                .unwrap()
                .unwrap(),
        )
        .unwrap();
        assert_eq!(votes, vec![(0, 1)]);

        // Create a fork of the voter chain and vote for proposer block 2.
        let new_voter_content = Content::Voter(voter::Content::new(
            0,
            VOTER_GENESIS_HASHES[0],
            vec![new_proposer_block_2.hash()],
        ));
        let new_voter_block = Block::new(
            new_proposer_block_2.hash(),
            0,
            0,
            H256::default(),
            vec![],
            new_voter_content,
            [4; 32],
            H256::default(),
        );
        db.insert_block(&new_voter_block).unwrap();
        let votes: Vec<(u16, u64)> = deserialize(
            &db.db
                .get_cf(
                    proposer_node_vote_cf,
                    serialize(&new_proposer_block_1.hash()).unwrap(),
                )
                .unwrap()
                .unwrap(),
        )
        .unwrap();
        assert_eq!(votes, vec![(0, 1)]);

        // Add to this fork, so that it becomes the longest chain.
        let new_voter_content =
            Content::Voter(voter::Content::new(0, new_voter_block.hash(), vec![]));
        let new_voter_block = Block::new(
            new_proposer_block_2.hash(),
            0,
            0,
            H256::default(),
            vec![],
            new_voter_content,
            [5; 32],
            H256::default(),
        );
        db.insert_block(&new_voter_block).unwrap();

        let votes: Vec<(u16, u64)> = deserialize(
            &db.db
                .get_cf(
                    proposer_node_vote_cf,
                    serialize(&new_proposer_block_1.hash()).unwrap(),
                )
                .unwrap()
                .unwrap(),
        )
        .unwrap();
        assert_eq!(votes, vec![]);
        let votes: Vec<(u16, u64)> = deserialize(
            &db.db
                .get_cf(
                    proposer_node_vote_cf,
                    serialize(&new_proposer_block_2.hash()).unwrap(),
                )
                .unwrap()
                .unwrap(),
        )
        .unwrap();
        assert_eq!(votes, vec![(0, 1)]);

        // Create a voter block on all remaining voter chains to vote for proposer block 2
        for chain_num in 1..NUM_VOTER_CHAINS {
            let new_voter_content = Content::Voter(voter::Content::new(
                0,
                VOTER_GENESIS_HASHES[chain_num as usize],
                vec![new_proposer_block_2.hash()],
            ));
            let mut random_payload: [u8; 32] = [0; 32];
            random_payload[0] = (chain_num & 0xff) as u8;
            random_payload[1] = ((chain_num >> 8) & 0xff) as u8;
            let new_voter_block = Block::new(
                new_proposer_block_2.hash(),
                0,
                0,
                H256::default(),
                vec![],
                new_voter_content,
                random_payload,
                H256::default(),
            );
            let diff = db.insert_block(&new_voter_block).unwrap();

            // Check that after we inserted more than NUM_VOTER_CHAINS/2+1 blocks, proposer block 2
            // becomes the leader
            let level_1_leader: Option<H256> = match db
                .db
                .get_cf(proposer_leader_sequence_cf, serialize(&(1 as u64)).unwrap())
                .unwrap()
            {
                Some(d) => Some(deserialize(&d).unwrap()),
                None => None,
            };
            let level_1_ledger: Option<Vec<H256>> = match db
                .db
                .get_cf(proposer_ledger_order_cf, serialize(&(1 as u64)).unwrap())
                .unwrap()
            {
                Some(d) => Some(deserialize(&d).unwrap()),
                None => None,
            };
            let num_voted = chain_num + 1;
            if num_voted as u16 == NUM_VOTER_CHAINS / 2 + 1 + 1 {
                assert_eq!(diff, (vec![new_transaction_block.hash()], vec![]));
            }
            if num_voted as u16 > NUM_VOTER_CHAINS / 2 + 1 {
                assert_eq!(level_1_leader, Some(new_proposer_block_2.hash()));
                assert_eq!(
                    level_1_ledger,
                    Some(vec![
                        new_proposer_block_2.hash(),
                        new_proposer_block_1.hash()
                    ])
                );
                assert_eq!(db.unconfirmed_proposers.lock().unwrap().len(), 0);
            } else {
                assert_eq!(level_1_leader, None);
                assert_eq!(level_1_ledger, None);
                assert_eq!(db.unconfirmed_proposers.lock().unwrap().len(), 2);
            }
        }

        // Fork all voter chains (except chain 0) to revert ledger level 1
        for chain_num in 1..NUM_VOTER_CHAINS {
            let new_voter_content = Content::Voter(voter::Content::new(
                0,
                VOTER_GENESIS_HASHES[chain_num as usize],
                vec![],
            ));
            let mut random_payload: [u8; 32] = [0; 32];
            random_payload[0] = (chain_num & 0xff) as u8;
            random_payload[1] = ((chain_num >> 8) & 0xff) as u8;
            random_payload[2] = 1;
            let new_voter_block = Block::new(
                *PROPOSER_GENESIS_HASH,
                0,
                0,
                H256::default(),
                vec![],
                new_voter_content,
                random_payload,
                H256::default(),
            );
            db.insert_block(&new_voter_block).unwrap();
            let new_voter_content =
                Content::Voter(voter::Content::new(0, new_voter_block.hash(), vec![]));
            let mut random_payload: [u8; 32] = [0; 32];
            random_payload[0] = (chain_num & 0xff) as u8;
            random_payload[1] = ((chain_num >> 8) & 0xff) as u8;
            random_payload[2] = 2;
            let new_voter_block = Block::new(
                *PROPOSER_GENESIS_HASH,
                0,
                0,
                H256::default(),
                vec![],
                new_voter_content,
                random_payload,
                H256::default(),
            );
            let diff = db.insert_block(&new_voter_block).unwrap();

            // Check that after we revert enough chains, proposer block 2 is no longer the leader
            let level_1_leader: Option<H256> = match db
                .db
                .get_cf(proposer_leader_sequence_cf, serialize(&(1 as u64)).unwrap())
                .unwrap()
            {
                Some(d) => Some(deserialize(&d).unwrap()),
                None => None,
            };
            let num_voted = NUM_VOTER_CHAINS - chain_num as u16;
            if num_voted as u16 == NUM_VOTER_CHAINS / 2 + 1 {
                assert_eq!(diff, (vec![], vec![new_transaction_block.hash()]));
            }
            if num_voted as u16 > NUM_VOTER_CHAINS / 2 + 1 {
                assert_eq!(level_1_leader, Some(new_proposer_block_2.hash()));
                assert_eq!(db.unconfirmed_proposers.lock().unwrap().len(), 0);
            } else {
                assert_eq!(level_1_leader, None);
                assert_eq!(db.unconfirmed_proposers.lock().unwrap().len(), 2);
            }
        }
    }
    */

    #[test]
    fn best_proposer_and_voter() {
        let db =
            BlockChain::new("/tmp/prism_test_blockchain_best_proposer_and_voter.rocksdb").unwrap();
        assert_eq!(db.best_proposer(), *PROPOSER_GENESIS_HASH);
        assert_eq!(db.best_voter(0), VOTER_GENESIS_HASHES[0]);

        let new_proposer_content = Content::Proposer(proposer::Content::new(vec![], vec![]));
        let new_proposer_block = Block::new(
            *PROPOSER_GENESIS_HASH,
            0,
            0,
            H256::default(),
            vec![],
            new_proposer_content,
            [0; 32],
            H256::default(),
        );
        db.insert_block(&new_proposer_block).unwrap();
        let new_voter_content = Content::Voter(voter::Content::new(
            0,
            VOTER_GENESIS_HASHES[0],
            vec![new_proposer_block.hash()],
        ));
        let new_voter_block = Block::new(
            new_proposer_block.hash(),
            0,
            0,
            H256::default(),
            vec![],
            new_voter_content,
            [1; 32],
            H256::default(),
        );
        db.insert_block(&new_voter_block).unwrap();
        assert_eq!(db.best_proposer(), new_proposer_block.hash());
        assert_eq!(db.best_voter(0), new_voter_block.hash());
    }

    #[test]
    fn unreferred_transactions_and_proposer() {
        let db =
            BlockChain::new("/tmp/prism_test_blockchain_unreferred_transactions_proposer.rocksdb")
                .unwrap();

        let new_transaction_content = Content::Transaction(transaction::Content::new(vec![]));
        let new_transaction_block = Block::new(
            *PROPOSER_GENESIS_HASH,
            0,
            0,
            H256::default(),
            vec![],
            new_transaction_content,
            [0; 32],
            H256::default(),
        );
        db.insert_block(&new_transaction_block).unwrap();
        assert_eq!(
            db.unreferred_transactions(),
            vec![new_transaction_block.hash()]
        );
        assert_eq!(db.unreferred_proposers(), vec![*PROPOSER_GENESIS_HASH]);

        let new_proposer_content = Content::Proposer(proposer::Content::new(vec![], vec![]));
        let new_proposer_block_1 = Block::new(
            *PROPOSER_GENESIS_HASH,
            0,
            0,
            H256::default(),
            vec![],
            new_proposer_content,
            [1; 32],
            H256::default(),
        );
        db.insert_block(&new_proposer_block_1).unwrap();
        assert_eq!(
            db.unreferred_transactions(),
            vec![new_transaction_block.hash()]
        );
        assert_eq!(db.unreferred_proposers(), vec![new_proposer_block_1.hash()]);

        let new_proposer_content = Content::Proposer(proposer::Content::new(
            vec![new_transaction_block.hash()],
            vec![new_proposer_block_1.hash()],
        ));
        let new_proposer_block_2 = Block::new(
            *PROPOSER_GENESIS_HASH,
            0,
            0,
            H256::default(),
            vec![],
            new_proposer_content,
            [2; 32],
            H256::default(),
        );
        db.insert_block(&new_proposer_block_2).unwrap();
        assert_eq!(db.unreferred_transactions(), vec![]);
        assert_eq!(db.unreferred_proposers(), vec![new_proposer_block_2.hash()]);
    }

    #[test]
    fn unvoted_proposer() {
        let db = BlockChain::new("/tmp/prism_test_blockchain_unvoted_proposer.rocksdb").unwrap();
        assert_eq!(
            db.unvoted_proposer(&VOTER_GENESIS_HASHES[0], &db.best_proposer()).unwrap(),
            vec![]
        );

        let new_proposer_content = Content::Proposer(proposer::Content::new(vec![], vec![]));
        let new_proposer_block_1 = Block::new(
            *PROPOSER_GENESIS_HASH,
            0,
            0,
            H256::default(),
            vec![],
            new_proposer_content,
            [0; 32],
            H256::default(),
        );
        db.insert_block(&new_proposer_block_1).unwrap();

        let new_proposer_content = Content::Proposer(proposer::Content::new(vec![], vec![]));
        let new_proposer_block_2 = Block::new(
            *PROPOSER_GENESIS_HASH,
            0,
            0,
            H256::default(),
            vec![],
            new_proposer_content,
            [1; 32],
            H256::default(),
        );
        db.insert_block(&new_proposer_block_2).unwrap();
        assert_eq!(
            db.unvoted_proposer(&VOTER_GENESIS_HASHES[0], &db.best_proposer()).unwrap(),
            vec![new_proposer_block_1.hash()]
        );

        let new_voter_content = Content::Voter(voter::Content::new(
            0,
            VOTER_GENESIS_HASHES[0],
            vec![new_proposer_block_1.hash()],
        ));
        let new_voter_block = Block::new(
            new_proposer_block_2.hash(),
            0,
            0,
            H256::default(),
            vec![],
            new_voter_content,
            [2; 32],
            H256::default(),
        );
        db.insert_block(&new_voter_block).unwrap();

        assert_eq!(
            db.unvoted_proposer(&VOTER_GENESIS_HASHES[0], &db.best_proposer()).unwrap(),
            vec![new_proposer_block_1.hash()]
        );
        assert_eq!(
            db.unvoted_proposer(&new_voter_block.hash(), &db.best_proposer()).unwrap(),
            vec![]
        );
    }

    /*
    #[test]
    fn merge_operator_h256_vec() {
        let db = BlockChain::new("/tmp/prism_test_blockchain_merge_op_h256_vec.rocksdb").unwrap();
        let cf = db.db.cf_handle(PARENT_NEIGHBOR_CF).unwrap();

        // merge with an nonexistent entry
        db.db
            .merge_cf(cf, b"testkey", serialize(&H256::default()).unwrap())
            .unwrap();
        let result: Vec<H256> =
            deserialize(&db.db.get_cf(cf, b"testkey").unwrap().unwrap()).unwrap();
        assert_eq!(result, vec![H256::default()]);

        // merge with an existing entry
        db.db
            .merge_cf(cf, b"testkey", serialize(&H256::default()).unwrap())
            .unwrap();
        db.db
            .merge_cf(cf, b"testkey", serialize(&H256::default()).unwrap())
            .unwrap();
        let result: Vec<H256> =
            deserialize(&db.db.get_cf(cf, b"testkey").unwrap().unwrap()).unwrap();
        assert_eq!(
            result,
            vec![H256::default(), H256::default(), H256::default()]
        );
    }
    */

    #[test]
    fn merge_operator_btreemap() {
        let db = BlockChain::new("/tmp/prism_test_blockchain_merge_op_u64_vec.rocksdb").unwrap();
        let cf = db.db.cf_handle(PROPOSER_NODE_VOTE_CF).unwrap();

        // merge with an nonexistent entry
        db.db
            .merge_cf(
                cf,
                b"testkey",
                serialize(&(true, 0 as u16, 0 as u64)).unwrap(),
            )
            .unwrap();
        let result: Vec<(u16, u64)> =
            deserialize(&db.db.get_cf(cf, b"testkey").unwrap().unwrap()).unwrap();
        assert_eq!(result, vec![(0, 0)]);

        // insert
        db.db
            .merge_cf(
                cf,
                b"testkey",
                serialize(&(true, 10 as u16, 0 as u64)).unwrap(),
            )
            .unwrap();
        db.db
            .merge_cf(
                cf,
                b"testkey",
                serialize(&(true, 5 as u16, 0 as u64)).unwrap(),
            )
            .unwrap();
        let result: Vec<(u16, u64)> =
            deserialize(&db.db.get_cf(cf, b"testkey").unwrap().unwrap()).unwrap();
        assert_eq!(result, vec![(0, 0), (10, 0), (5, 0)]);

        // remove
        db.db
            .merge_cf(
                cf,
                b"testkey",
                serialize(&(false, 5 as u16, 0 as u64)).unwrap(),
            )
            .unwrap();
        let result: Vec<(u16, u64)> =
            deserialize(&db.db.get_cf(cf, b"testkey").unwrap().unwrap()).unwrap();
        assert_eq!(result, vec![(0, 0), (10, 0)]);
    }

    #[test]
    fn dump() {
        let db = BlockChain::new("/tmp/prism_test_blockchain_dump.rocksdb").unwrap();

        let new_proposer_content = Content::Proposer(proposer::Content::new(vec![], vec![]));
        let new_proposer_block_1 = Block::new(
            *PROPOSER_GENESIS_HASH,
            0,
            0,
            H256::default(),
            vec![],
            new_proposer_content,
            [0; 32],
            H256::default(),
        );
        db.insert_block(&new_proposer_block_1).unwrap();

        let new_proposer_content = Content::Proposer(proposer::Content::new(vec![], vec![]));
        let new_proposer_block_2 = Block::new(
            *PROPOSER_GENESIS_HASH,
            0,
            0,
            H256::default(),
            vec![],
            new_proposer_content,
            [1; 32],
            H256::default(),
        );
        db.insert_block(&new_proposer_block_2).unwrap();

        let new_voter_content = Content::Voter(voter::Content::new(
            0,
            VOTER_GENESIS_HASHES[0],
            vec![new_proposer_block_1.hash()],
        ));
        let new_voter_block = Block::new(
            new_proposer_block_2.hash(),
            0,
            0,
            H256::default(),
            vec![],
            new_voter_content,
            [2; 32],
            H256::default(),
        );
        db.insert_block(&new_voter_block).unwrap();
        println!("{}", db.dump(100, true).unwrap());
    }
}<|MERGE_RESOLUTION|>--- conflicted
+++ resolved
@@ -347,16 +347,7 @@
 
                 // mark this new proposer block as unconfirmed
                 let mut unconfirmed_proposers = self.unconfirmed_proposers.lock().unwrap();
-<<<<<<< HEAD
                 unconfirmed_proposers.insert(block_hash);
-=======
-                //TODO: please review the following 4 lines for #76, or move these codes to some lines above?
-                let already_exits = self.contains_proposer(&block_hash).unwrap();
-                if !already_exits {
-                    unconfirmed_proposers.insert(block_hash);
-                }
-                self.db.write(wb)?;
->>>>>>> dd77bcfb
                 drop(unreferred_proposers);
                 drop(unreferred_transactions);
                 drop(proposer_best);
@@ -402,7 +393,7 @@
         return Ok(());
     }
 
-    pub fn update_ledger(&self) -> Result<(Vec<H256>, Vec<H256>)> { 
+    pub fn update_ledger(&self) -> Result<(Vec<H256>, Vec<H256>)> {
         let proposer_node_vote_cf = self.db.cf_handle(PROPOSER_NODE_VOTE_CF).unwrap();
         let proposer_node_level_cf = self.db.cf_handle(PROPOSER_NODE_LEVEL_CF).unwrap();
         let proposer_tree_level_cf = self.db.cf_handle(PROPOSER_TREE_LEVEL_CF).unwrap();
@@ -635,7 +626,7 @@
         let voter_node_level_cf = self.db.cf_handle(VOTER_NODE_LEVEL_CF).unwrap();
         let vote_neighbor_cf = self.db.cf_handle(VOTE_NEIGHBOR_CF).unwrap();
         let voter_parent_neighbor_cf = self.db.cf_handle(VOTER_PARENT_NEIGHBOR_CF).unwrap();
-        
+
         macro_rules! get_value {
             ($cf:expr, $key:expr) => {{
                 deserialize(
