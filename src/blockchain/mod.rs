pub mod edge;
pub mod proposer;
pub mod transaction;
pub mod utils;
pub mod voter;
use super::block::{Block, Content};
use super::crypto::hash::{Hashable, H256};
use edge::Edge;
use petgraph::graphmap::GraphMap;
use petgraph::Directed;
use proposer::NodeData as ProposerNodeData;
use proposer::Status as ProposerStatus;
use proposer::Tree as ProposerTree;
use std::cmp;
use std::collections::VecDeque;
use std::collections::{BTreeMap, HashMap, HashSet};
use std::iter::FromIterator;
use transaction::Pool as TxBlkPool;
use utils::PropOrderingHelper;
use voter::Chain as VoterChain;
use voter::Fork as VoterChainFork;
use voter::NodeData as VoterNodeData;
use voter::NodeStatus as VoterNodeStatus;
use voter::NodeUpdateStatus as VoterNodeUpdateStatus;

pub struct BlockChain {
    /// Graph structure of the blockchain/graph
    pub graph: GraphMap<H256, Edge, Directed>,
    /// Metadata of the proposer tree
    pub proposer_tree: ProposerTree,
    /// Metadata of the voter chains
    pub voter_chains: Vec<VoterChain>,
    /// Metadata of the transaction blocks
    pub tx_blk_pool: TxBlkPool,
    /// Metadata of individual proposer blocks
    pub proposer_node_data: HashMap<H256, ProposerNodeData>,
    /// Metadata of individual voter blocks
    pub voter_node_data: HashMap<H256, VoterNodeData>,
}

// Functions to edit the blockchain
impl BlockChain {
    /// Initializing blockchain graph with genesis blocks.
    pub fn new(num_voting_chains: u16) -> Self {
        // Initializing an empty object
        let mut graph = GraphMap::<H256, Edge, Directed>::new();
        let mut proposer_tree = ProposerTree::default();
        let mut voter_chains: Vec<VoterChain> = vec![];
        let tx_blk_pool: TxBlkPool = TxBlkPool::new();
        let mut proposer_node_data = HashMap::<H256, ProposerNodeData>::new();
        let mut voter_node_data = HashMap::<H256, VoterNodeData>::new();

        // 1. Proposer genesis block
        // 1a. Add proposer genesis block in the graph
        let proposer_genesis_node = ProposerNodeData::genesis(num_voting_chains);
        let proposer_hash_vec: [u8; 32] = [0; 32]; // TODO: Shift to a global config file

        graph.add_node((&proposer_hash_vec).into());
        // Add metadata of the proposer genesis block to the hashmap
        proposer_node_data.insert((&proposer_hash_vec).into(), proposer_genesis_node);

        // 1b. Initializing proposer tree
        proposer_tree.best_block = (&proposer_hash_vec).into();
        proposer_tree
            .prop_nodes
            .push(vec![(&proposer_hash_vec).into()]);
        // Genesis proposer block is the leader block at level 0
        proposer_tree
            .leader_nodes
            .insert(0, (&proposer_hash_vec).into());

        // 2. Voter geneses blocks
        for chain_number in 0..(num_voting_chains) {
            // 2a. Add voter chain i genesis block in the graph
            let voter_genesis_node = VoterNodeData::genesis(chain_number as u16);
            let b1 = ((chain_number + 1) >> 8) as u8;
            let b2 = (chain_number + 1) as u8;
            // create the hash of the genesis block i. TODO: move this to a global config
            let mut voter_hash_vec: [u8; 32] = [0; 32];
            voter_hash_vec[30] = b1;
            voter_hash_vec[31] = b2;
            let voter_hash: H256 = (&voter_hash_vec).into();
            graph.add_node(voter_hash);
            // Add voter genesis node data to the hashmap
            voter_node_data.insert(voter_hash, voter_genesis_node);

            // 2b. Initializing a Voter chain
            let voter_chain = VoterChain::new(chain_number, voter_hash);
            voter_chains.push(voter_chain);
            proposer_tree.increment_vote_at_level(0);
        }
        return Self {
            graph,
            proposer_tree,
            voter_chains,
            tx_blk_pool,
            proposer_node_data,
            voter_node_data,
        };
    }

    // TODO: add a function to restore BlockChain from BlockDatabase

    // Add edges from `from` to `to` with type `edge_type`, and edge from `to` to `from` with the
    // corresponding reversed type.
    fn insert_edge(&mut self, from: H256, to: H256, edge_type: Edge) {
        self.graph.add_edge(from, to, edge_type);
        if edge_type == Edge::VoterToProposerParentAndVote || edge_type == Edge::VoterToProposerVote
        {
            self.graph.add_edge(to, from, edge_type.reverse_edge());
        }
    }

    // Add a new block to the blockgraph. Note that all blocks referred by the new block must
    // already exist in the blockgraph.
    pub fn insert_node(&mut self, block: &Block) {
        let block_hash = block.hash();
        let parent_proposer_block_hash = block.header.parent_hash;
        // Add the node corresponding to the block in the graph field
        self.graph.add_node(block_hash);

        // Parse the block content and add the edges according to Prism logic.
        let content: &Content = &block.content;
        match content {
            Content::Transaction(_) => {
                // add edge from tx block to its proposer parent
                self.insert_edge(
                    block_hash,
                    parent_proposer_block_hash,
                    Edge::TransactionToProposerParent,
                );

                // mark this new tx block as not in ledger and as unreferred
                self.tx_blk_pool.insert_not_in_ledger(block_hash);
                self.tx_blk_pool.insert_unreferred(block_hash);
            }

            Content::Proposer(content) => {
                // 1. Add edge from prop block to its proposer parent
                self.insert_edge(
                    block_hash,
                    parent_proposer_block_hash,
                    Edge::ProposerToProposerParent,
                );
                // Since the parent proposer block is now referred, remove it from the unreferred proposer pool
                self.proposer_tree
                    .remove_unreferred(&parent_proposer_block_hash);
                // Mark the new block we just got as unreferred
                self.proposer_tree.insert_unreferred(block_hash);

                // 2. Iterate through the list of proposer blocks referred by this new block
                for (position, prop_hash) in content.proposer_block_hashes.iter().enumerate() {
                    self.insert_edge(
                        block_hash,
                        *prop_hash,
                        Edge::ProposerToProposerReference((1 + position) as u32),
                    ); // The parent prop block has the first position
                    self.proposer_tree.remove_unreferred(prop_hash);
                }

                // 3. Iterate through the list of transaction blocks referred by this new block and add an edge
                for (position, tx_hash) in content.transaction_block_hashes.iter().enumerate() {
                    self.insert_edge(
                        block_hash,
                        *tx_hash,
                        Edge::ProposerToTransactionReference(position as u32),
                    );
                    // Since the tx proposer block is now referred, remove it from the unreferred tx pool
<<<<<<< HEAD
                    self.tx_blk_pool.remove_unreferred(&tx_hash);
=======
                    self.tx_blk_pool.remove_unreferred(tx_hash);
>>>>>>> d80c2a80
                }

                // 4. Add the proposer block to the list of unvoted blocks on all the voter chains.
                let self_level = self.proposer_node_data[&parent_proposer_block_hash].level + 1;
                for i in 0..self.voter_chains.len() {
                    self.voter_chains
                        .get_mut(i as usize)
                        .unwrap()
                        .insert_unvoted(self_level, block_hash);
                }

                // 5. Creating proposer node data.
                // TODO: replace default with new
                let mut proposer_node_data = ProposerNodeData::default();
                proposer_node_data.level = self_level;

                // 6. Add node data in the map
                self.proposer_node_data
                    .insert(block_hash, proposer_node_data);

                // 7. Add the block in the proposer_tree field at self_level.
                self.proposer_tree
                    .add_block_at_level(block_hash, self_level);
            }

            Content::Voter(content) => {
                // 1, Add edge from voter block to its proposer parent
                self.insert_edge(
                    block_hash,
                    parent_proposer_block_hash,
                    Edge::VoterToProposerParent,
                );

                // 2. Add edge from voter block to its voter parent
                self.insert_edge(
                    block_hash,
                    content.voter_parent_hash,
                    Edge::VoterToVoterParent,
                );

                // 3. Add edge from voter block to proposer block it voted.
                for prop_block_hash in content.proposer_block_votes.iter() {
                    // if the votee is the same as the parent
                    if *prop_block_hash == parent_proposer_block_hash {
                        self.insert_edge(
                            block_hash,
                            *prop_block_hash,
                            Edge::VoterToProposerParentAndVote,
                        );
                    } else {
                        self.insert_edge(block_hash, *prop_block_hash, Edge::VoterToProposerVote);
                    }

                    // Incrementing the votes of the proposer block being voted
                    let ref mut proposer_node_data =
                        self.proposer_node_data.get_mut(&prop_block_hash).unwrap();
                    proposer_node_data.votes += 1;
                    self.proposer_tree
                        .increment_vote_at_level(proposer_node_data.level);
                }

                // 4. Updating the voter chain.
                let parent_voter_node_data: VoterNodeData =
                    self.voter_node_data[&content.voter_parent_hash];
                // The update status is used to create the voter node data
                let voter_node_update = self.voter_chains
                    [parent_voter_node_data.chain_number as usize]
                    .add_voter_block(
                        block_hash,
                        content.voter_parent_hash,
                        parent_voter_node_data.level + 1,
                    );

                // 5. Create voter node data.
                // Also update the unvoted_levels on the voter chain. For mining.
                // TODO: replace default with new
                let mut voter_node_data = VoterNodeData::default();
                voter_node_data.level = parent_voter_node_data.level + 1;
                voter_node_data.chain_number = parent_voter_node_data.chain_number;
                self.voter_node_data.insert(block_hash, voter_node_data);

                match voter_node_update {
                    // Case: New block extends the main chain. Good situation.
                    VoterNodeUpdateStatus::ExtendedMainChain => {
                        // change the status of the new voter block
                        self.voter_node_data
                            .get_mut(&block_hash)
                            .unwrap()
                            .make_on_main_chain();

                        // Remove the prop block levels voted by this block from list of unvoted levels of this chain.
                        for prop_block_hash in content.proposer_block_votes.iter() {
                            let proposer_level = self.prop_node_data(&prop_block_hash).level;
                            self.voter_chains
                                .get_mut(voter_node_data.chain_number as usize)
                                .unwrap()
                                .remove_unvoted(proposer_level);
                        }
                    }
                    // Case: New block is part of a side fork which is longer fork than the main chain.
                    // This is a bad (and complex) situation.
                    VoterNodeUpdateStatus::LongerFork => {
                        //1. Construct the Fork  object
                        let chain_number = voter_node_data.chain_number as usize;
                        let left_leaf = self.voter_chains[chain_number].best_block;
                        let left_leaf_level = self.voter_chains[chain_number].best_level;
                        let right_leaf = block_hash;
                        let right_leaf_level = voter_node_data.level;
                        let fork =
                            self.get_fork(left_leaf, right_leaf, left_leaf_level, right_leaf_level);
                        //2. Switch the main chain to the right segment of the fork
                        let new_best_block = fork.right_segment.last().unwrap();
                        let new_best_level = self.voter_node_data(new_best_block).level;
                        self.voter_chains[chain_number]
                            .switch_the_main_chain(*new_best_block, new_best_level);

                        //3a. Change the status of left_segment voter blocks to Orphan and get the votes by this segment.
                        let mut votes_on_proposers_left: Vec<(H256, u32)> = vec![];
                        for voter_block in fork.left_segment.iter() {
                            self.voter_node_data
                                .get_mut(voter_block)
                                .unwrap()
                                .make_orphan(); //change status
                            let proposer_blocks = self.get_votes_by_voter(voter_block);
                            for proposer_block in proposer_blocks {
                                let level = self.prop_node_data(&proposer_block).level;
                                votes_on_proposers_left.push((proposer_block, level));
                            }
                            votes_on_proposers_left.sort_by_key(|k| k.1);
                        }

                        let first_left_segment_vote_level = votes_on_proposers_left[0].1; // This will be used for rollback

                        //3b. Change the status of right_segment voter blocks to OnMainChain and get the votes by this segment.
                        let mut votes_on_proposers_right: Vec<(H256, u32)> = vec![];
                        for voter_block in fork.right_segment.iter() {
                            self.voter_node_data
                                .get_mut(voter_block)
                                .unwrap()
                                .make_on_main_chain(); //change status
                            let proposer_blocks = self.get_votes_by_voter(voter_block);
                            for proposer_block in proposer_blocks {
                                let level = self.prop_node_data(&proposer_block).level;
                                votes_on_proposers_right.push((proposer_block, level));
                            }
                            votes_on_proposers_right.sort_by_key(|k| k.1);
                        }

                        //4a. Add votes_on_proposers_left to unvoted_proposer_blocks in voter chain. For mining.
                        self.voter_chains[chain_number]
                            .add_unvoted_while_switching(votes_on_proposers_left);

                        //4b. Remove the votes_on_proposers_left to unvoted_proposer_blocks in voter chain. For mining.
                        self.voter_chains[chain_number]
                            .remove_unvoted_while_switching(votes_on_proposers_right);

                        //5 Rollback the ledger if required.

                        //5a. Check if the leader blocks have changed between first_left_segment_vote_level and min_unconfirmed_level.
                        let mut roll_back_level = 0;
                        let mut roll_back_required = false;
                        for level in
                            first_left_segment_vote_level..self.proposer_tree.min_unconfirmed_level
                        {
                            let old_leader_block = self.get_leader_block_at_level(level).unwrap();
                            match self.compute_leader_block_at_level(level) {
                                Some(new_leader_block) => {
                                    if old_leader_block != new_leader_block {
                                        // Leader block changed at the level
                                        roll_back_required = true;
                                        roll_back_level = level;
                                        break;
                                    }
                                }
                                None => {
                                    // level leader block is not the leader block and infact level has not leader block
                                    self.proposer_tree.leader_nodes.remove(&level);
                                    roll_back_required = true;
                                    roll_back_level = level;
                                    break;
                                }
                            }
                        }

                        if roll_back_required {
                            println!("51% attack, roll back at level {}", roll_back_level);
                            //5b. Change status of all the proposer blocks from level roll_back_level onwards to Potential Leader
                            for level in roll_back_level..self.proposer_tree.min_unconfirmed_level {
                                for proposer_block in
                                    self.proposer_tree.prop_nodes[level as usize].iter()
                                {
                                    self.proposer_node_data
                                        .get_mut(proposer_block)
                                        .unwrap()
                                        .give_potential_leader_status();
                                }

                                self.proposer_tree.leader_nodes.remove(&level);
                            }
                            //5c. Rollback ledger from 'roll_back_level' level onwards.
                            self.tx_blk_pool.rollback_ledger(roll_back_level as usize);
                            self.proposer_tree.min_unconfirmed_level = roll_back_level as u32;
                        }
                    }
                    // Case: A orphan voter block. Do nothing.
                    VoterNodeUpdateStatus::SideChain => {}
                }
                // Try confirming levels from the min unconfirmed proposer level.
                loop {
                    let level = self.proposer_tree.min_unconfirmed_level;
                    self.try_confirm_leader_block_at_level(level);
                    // Exit the loop if previous step did not increase "self.proposer_tree.min_unconfirmed_level"
                    if level == self.proposer_tree.min_unconfirmed_level {
                        break;
                    }
                }
            }
        };
    }

    fn get_fork(
        &self,
        left_leaf: H256,
        right_leaf: H256,
        left_leaf_level: u32,
        right_leaf_level: u32,
    ) -> VoterChainFork {
        if left_leaf_level >= right_leaf_level {
            panic!("This function should not be called when a small fork appears")
        }
        let mut left_segment: Vec<H256> = vec![];
        let mut right_segment: Vec<H256> = vec![];
        let mut left_end: H256 = left_leaf;
        let mut right_end: H256 = right_leaf;

        //1. Construct right segment until the level of right_end is same as left_end
        for level in left_leaf_level..right_leaf_level {
            right_segment.push(right_end);
            right_end = self.get_voter_parent(right_end);
        }

        loop {
            // If the ends are the same, then we've found a common parent
            if left_end == right_end {
                left_segment.reverse();
                right_segment.reverse();
                return VoterChainFork {
                    common_parent: left_end,
                    left_segment,
                    right_segment,
                };
            }
            // Extends both the segments.
            right_segment.push(right_end);
            right_end = self.get_voter_parent(right_end);

            left_segment.push(left_end);
            left_end = self.get_voter_parent(left_end);
        }
    }
}

// Functions to infer the voter chains. These functions are not currently used in logic but they are tested.
impl BlockChain {
    /// Return the voter blocks on the longest voter chain `chain_number`
    pub fn get_longest_chain(&self, chain_number: u16) -> Vec<H256> {
        let chain = &self.voter_chains[chain_number as usize];
        let best_level = chain.best_level;
        let mut longest_chain: Vec<H256> = vec![];
        let mut top_block: H256 = chain.best_block;

        // Recursively push the top block
        // TODO: I have a sense that this can be realized using Option and collect
        for _ in 0..best_level {
            longest_chain.push(top_block);
            top_block = self.get_voter_parent(top_block);
        }
        longest_chain.push(top_block);
        longest_chain.reverse();
        return longest_chain;
    }

    /// Return the hashes of the proposer blocks voted by a voter chain.
    pub fn get_votes_from_chain(&self, chain_number: u16) -> Vec<H256> {
        let longest_chain: Vec<H256> = self.get_longest_chain(chain_number);
        let mut votes: Vec<H256> = vec![];
        for voter in longest_chain {
            let mut voter_votes = self.get_votes_by_voter(&voter);
            voter_votes.reverse(); // TODO: Why? Ordering?
            votes.extend(voter_votes);
        }
        return votes;
    }

    /// Return the hashes of the proposer blocks voted by a single voter block.
    pub fn get_votes_by_voter(&self, block_hash: &H256) -> Vec<H256> {
        if !self.voter_node_data.contains_key(&block_hash) {
            panic!("The voter block with hash {} doesn't exist", block_hash);
        }
        let voter_ref_edges = self.graph.edges(*block_hash).filter(|&x| {
            *x.2 == Edge::VoterToProposerVote || *x.2 == Edge::VoterToProposerParentAndVote
        });
        let voter_ref_nodes: Vec<H256> = voter_ref_edges.map(|x| x.1).collect();
        return voter_ref_nodes;
    }

    /// Return the voter parent of a voter block
    pub fn get_voter_parent(&self, block_hash: H256) -> H256 {
        if !self.voter_node_data.contains_key(&block_hash) {
            panic!("The voter block with hash {} doesn't exist", block_hash);
        }
        let voter_parent_edges = self
            .graph
            .edges(block_hash)
            .filter(|&x| *x.2 == Edge::VoterToVoterParent);
        let voter_parent_nodes: Vec<H256> = voter_parent_edges.map(|x| x.1).collect();
        if voter_parent_nodes.len() == 1 {
            return voter_parent_nodes[0];
        } else {
            panic!(
                "{} proposer parents for {}",
                voter_parent_nodes.len(),
                block_hash
            )
        }
    }

    pub fn number_of_voting_chains(&self) -> u32 {
        return self.voter_chains.len() as u32;
    }
}

// Functions to generate the ledger. This uses the confirmation logic of Prism.
impl BlockChain {
    /// Returns the list of ordered tx blocks. This is the initial step of creating the full ledger.
    pub fn get_ordered_tx_blocks(&self) -> &Vec<H256> {
        return &self.tx_blk_pool.ledger;
    }

    /// Checks if there are sufficient votes to confirm leader block at the level.
    /// If yes it confirms the leader block at the level and updates the ledger. Else it does nothing.
    // TODO: This function should be called when the voter chain has collected sufficient votes on level.
    pub fn try_confirm_leader_block_at_level(&mut self, level: u32) {
        if self.proposer_tree.leader_nodes.contains_key(&level) {
            return; // Return if the level already has a confirmed leader block.
        }

        if self.proposer_tree.prop_nodes.len() <= level as usize {
            return; // Return if the level has no proposer blocks.
        }

        if !self.proposer_tree.number_of_votes.contains_key(&level) {
            return; // Return if no votes are cast on the level
        }
        if self.proposer_tree.number_of_votes[&level] < self.number_of_voting_chains() / 2 {
            return; // Return if less than half the votes are be caste. This is only for efficiency
        }

        let mut leader_block;
        match self.compute_leader_block_at_level(level) {
            Some(x) => leader_block = x,
            None => return,
        }

        // 2a. Adding the leader block for the level
        self.proposer_tree.leader_nodes.insert(level, leader_block);
        self.proposer_tree.min_unconfirmed_level = level + 1;

        // 2b. Giving leader status to leader_block
        let ref mut leader_node_data = self.proposer_node_data.get_mut(&leader_block).unwrap();
        leader_node_data.give_leader_status();

        // 2c. Giving NotLeaderUnconfirmed status to all blocks at 'level' except the leader_block
        for proposer_block in self.proposer_tree.prop_nodes[level as usize].iter() {
            if *proposer_block != leader_block {
                let ref mut proposer_node_data =
                    self.proposer_node_data.get_mut(proposer_block).unwrap();
                proposer_node_data.give_not_leader_status();
            }
        }

        // 3. Updating ledger because a new leader block is added.
        self.update_ledger(level);
    }

    /// Computes the leader block at the level using the  voter chains
    pub fn compute_leader_block_at_level(&self, level: u32) -> Option<H256> {
        //0. Get the list of proposer blocks at the level.
        let proposers_blocks: &Vec<H256> = &self.proposer_tree.prop_nodes[level as usize];

        // 1. Getting the lcb of votes on each proposer block and  the block with max_lcb votes.
        let mut lcb_proposer_votes: HashMap<H256, f32> = HashMap::<H256, f32>::new();
        let mut max_lcb_vote: f32 = -1.0;
        let mut max_lcb_vote_index: usize = 0;
        // Stores the number votes which have not been caste (or are still not permanent).
        let mut left_over_votes: f32 = self.voter_chains.len() as f32;

        // todo: This seems inefficient. Also equal votes situation is not considered.
        for (index, proposer) in proposers_blocks.iter().enumerate() {
            let proposer_votes: Vec<u32> = self.get_vote_depths_on_proposer(proposer);
            let lcb = utils::lcb_from_vote_depths(proposer_votes);
            lcb_proposer_votes.insert(*proposer, lcb);
            left_over_votes -= lcb; // removing the cast (or permanent) votes
            if max_lcb_vote < lcb {
                max_lcb_vote = lcb;
                max_lcb_vote_index = index;
            }
        }
        // It the left over votes is more than the votes received by the max_lcb_vote_index block, then
        // dont confirm because a private proposer block could potentially get all these left over votes.
        // and become the leader block of that level.
        if left_over_votes >= max_lcb_vote {
            return None;
        }
        // TODO: The fast confirmation can be done here
        // Dont confirm if another proposer block could potentially get all these left over votes.
        for (index, proposer) in proposers_blocks.iter().enumerate() {
            let ucb = lcb_proposer_votes[proposer] + left_over_votes;
            if index == max_lcb_vote_index {
                continue;
            }
            if ucb >= max_lcb_vote {
                return None;
            }
        }

        // If the function reaches here, the 'level' has a proposer block with maximum votes. Yay.
        return Some(proposers_blocks[max_lcb_vote_index]);
    }

    /// For all the votes (on the voter chain) for a given proposer block, return the depth of
    /// those votes, where depth is the number of children voter blocks on the vote.
    pub fn get_vote_depths_on_proposer(&self, block_hash: &H256) -> Vec<u32> {
        if !self.proposer_node_data.contains_key(block_hash) {
            panic!("The proposer block with hash {} doesn't exist", block_hash);
        }
        //1. Extracting the voter blocks which have voted on this proposer block
        let voter_edges = self.graph.edges(*block_hash).filter(|&x| {
            *x.2 == Edge::VoterFromProposerVote || *x.2 == Edge::VoterFromProposerParentAndVote
        });
        let mut voter_depths: Vec<u32> = vec![];
        for edge in voter_edges {
            //2a. Filter out votes which come from non-main-chain voter blocks
            let voter_block_hash = edge.1;
            let voter_node_data = self.voter_node_data[&voter_block_hash];
            if !voter_node_data.is_on_main_chain() {
                continue;
            }
            //2b Get the depth of the voter
            let voter_level = voter_node_data.level;
            let voter_chain_number = voter_node_data.chain_number;
            let voter_chain_depth = self.voter_chains[voter_chain_number as usize].best_level;
            voter_depths.push(voter_chain_depth - voter_level + 1);
        }
        return voter_depths;
    }

    /// Called when a new leader block is confirmed at some level.
    fn update_ledger(&mut self, level: u32) {
        let leader_block = self.proposer_tree.leader_nodes[&level];

        //1. Get all the proposer blocks referred by this leader block which are not confirmed and
        // aren't themselves leader blocks on their level. We need an *ordered* list here.
        // Reason: We can confirm these proposer blocks and thereby confirming the tx blocks referred by these proposer blocks.
        let to_confirm_proposer_blocks =
            self.get_unconfirmed_notleader_referred_proposer_blocks(leader_block);

        //2. Add the transactions blocks referred by these proposer blocks to the ledger.
        self.tx_blk_pool.mark_confirmation_boundary(level);
        for proposer_block in to_confirm_proposer_blocks.iter() {
            // Get all the tx blocks referred.
            for tx_blocks in self.get_referred_tx_blocks_ordered(proposer_block) {
                // Add the tx block to the ledger if not already in the ledger
                if !self.tx_blk_pool.is_in_ledger(&tx_blocks) {
                    self.tx_blk_pool.add_to_ledger(&tx_blocks);
                }
            }
            // Changing the status of these prop blocks to 'not leader but confirmed'.
            // Reason: This is done to prevent these prop blocks from getting confirmed again.
            if *proposer_block != leader_block {
                self.proposer_node_data
                    .get_mut(proposer_block)
                    .unwrap()
                    .give_not_leader_confirmed_status();
            }
        }
    }

    /// Idea: When a new leader block, B, is confirmed, it also confirms
    /// 'notleader and unconfirmed' proposer blocks directly and indirectly referred by B.
    /// Let set S be the list of all the 'notleader and unconfirmed' proposer blocks referred by B.
    /// The function obtains S and orders them according the the following rule
    /// Topologically ordering rule: for forall B1, B2 \in S:
    /// 1. If B1.level < B2.level ==> B1 < B2.
    /// 2. If B1.level == B2.level, then B1 < B2 if B1 is (directly or indirectly) referred before B2 in block B.
    fn get_unconfirmed_notleader_referred_proposer_blocks(&self, block_hash: H256) -> Vec<H256> {
        let mut all_blocks: BTreeMap<H256, PropOrderingHelper> = BTreeMap::new(); // Will store the set S.

        //Algo: Run DFS graph traversal to obtain and order the 'notleader and unconfirmed' prop blocks.
        // Each block has a 'position' and is ordered according to the position.

        // The queue is used for DFS traversal. The topological ordering logic is present in struct PropOrderingHelper.
        let mut queue: VecDeque<(H256, PropOrderingHelper)> = VecDeque::new();
        let node_data = self.prop_node_data(&block_hash);
        queue.push_back((
            block_hash,
            PropOrderingHelper::new(node_data.level, vec![0]),
        ));

        while let Some(block) = queue.pop_front() {
            let block_hash = block.0.clone(); // next block in the traversal path
            let new_position = block.1.clone();

            //1. Add the block to all_blocks.

            //If the block is already present in all_blocks, remove it if the new position is better than the previous.
            if all_blocks.contains_key(&block.0) {
                let old_position = &all_blocks[&block.0];
                if new_position < *old_position {
                    all_blocks.remove(&block.0);
                } else {
                    continue; // skip the loop to go the next block in the DFS traversal path
                }
            }
            // Add the block to all_blocks
            all_blocks.insert(block.0, block.1);

            //2. Add the block's parent and referred notleader proposer blocks to the DFS traversal queue.
            let referred_prop_blocks =
                self.get_unconfirmed_notleader_referred_proposer_blocks_prev_level(block_hash);
            for block in referred_prop_blocks {
                let block_h = block.0;
                let node_data = self.prop_node_data(&block_h);
                let level = node_data.level; // level in the prop tree
                let mut new_position_vec = new_position.position.clone();
                new_position_vec.push(block.1);
                queue.push_back((block_h, PropOrderingHelper::new(level, new_position_vec)));
            }
        }
        // Order all_blocks using via comparision logic in the comment of the function which is
        // coded in PropOrderingHelper.
        let mut v_all_blocks = Vec::from_iter(all_blocks);
        v_all_blocks.sort_by(|(_, a), (_, b)| a.cmp(&b));

        let answer: Vec<H256> = v_all_blocks.into_iter().map(|(x, _)| x).collect();
        return answer;
    }

    /// Returns the tx blocks directly referred by the proposer block
    pub fn get_referred_tx_blocks_ordered(&self, block_hash: &H256) -> Vec<H256> {
        if !self.proposer_node_data.contains_key(block_hash) {
            panic!("The proposer block with hash {} doesn't exist", *block_hash);
        }
        let all_edges = self.graph.edges(*block_hash);

        let mut referred_tx_blocks_nodes: Vec<(H256, u32)> = vec![];
        for edge in all_edges {
            if let Edge::ProposerToTransactionReference(position) = *edge.2 {
                referred_tx_blocks_nodes.push((edge.1, position));
            }
        }
        referred_tx_blocks_nodes.sort_by_key(|k| k.1);
        // returning the hashes only
        return referred_tx_blocks_nodes
            .into_iter()
            .map(|(x, _)| x)
            .collect();
    }

    /// Returns all the notleader proposer blocks references by the block_hash including the parent on the previous level of the  block hash.
    /// The blocks are ordered by their position in the reference list.
    fn get_unconfirmed_notleader_referred_proposer_blocks_prev_level(
        &self,
        block_hash: H256,
    ) -> Vec<(H256, u32)> {
        let parent_block: H256 = self.get_proposer_parent(block_hash);
        let mut referred_prop_blocks: Vec<(H256, u32)> = self.get_referred_prop_blocks(block_hash);
        referred_prop_blocks.push((parent_block, 0));

        // Filtering only NotLeader and Unconfirmed Blocks
        let mut filtered_referred_prop_blocks: Vec<(H256, u32)> = referred_prop_blocks
            .into_iter()
            .filter(|&x| {
                self.prop_node_data(&x.0).leadership_status == ProposerStatus::NotLeaderUnconfirmed
            })
            .collect();
        // Order the proposer blocks by their edge number
        filtered_referred_prop_blocks.sort_by_key(|k| k.1);

        return filtered_referred_prop_blocks;
    }

    /// Return the proposer parent of the block
    pub fn get_proposer_parent(&self, block_hash: H256) -> H256 {
        let proposer_parent_edges = self.graph.edges(block_hash).filter(|&x| {
            (*x.2 == Edge::TransactionToProposerParent
                || *x.2 == Edge::ProposerToProposerParent
                || *x.2 == Edge::VoterToProposerParent
                || *x.2 == Edge::VoterToProposerParentAndVote)
        });
        let proposer_parent_nodes: Vec<H256> = proposer_parent_edges.map(|x| x.1).collect();
        if proposer_parent_nodes.len() == 1 {
            return proposer_parent_nodes[0];
        } else {
            for edge in self.graph.edges(block_hash) {
                println!("Neighs {} with type {}", edge.1, edge.2);
            }
            panic!(
                "{} proposer parents for {}",
                proposer_parent_nodes.len(),
                block_hash
            )
        }
    }

    /// Returns the prop blocks directly referred by the proposer block
    pub fn get_referred_prop_blocks(&self, block_hash: H256) -> Vec<(H256, u32)> {
        if !self.proposer_node_data.contains_key(&block_hash) {
            panic!("The proposer block with hash {} doesn't exist", block_hash);
        }
        let all_edges = self.graph.edges(block_hash);

        let mut referred_prop_blocks_nodes: Vec<(H256, u32)> = vec![];
        for edge in all_edges {
            if let Edge::ProposerToProposerReference(position) = *edge.2 {
                referred_prop_blocks_nodes.push((edge.1, position));
            }
        }
        return referred_prop_blocks_nodes;
    }

    /// Return a single leader block at the given level
    fn get_leader_block_at_level(&self, level: u32) -> Option<H256> {
        if self.proposer_tree.leader_nodes.contains_key(&level) {
            return Some(self.proposer_tree.leader_nodes[&level]);
        }
        return None;
    }

    /// Returns the leader blocks from 0 to best level of the proposer tree
    pub fn get_leader_block_sequence(&mut self) -> Vec<H256> {
        let leader_blocks: Vec<H256> = (1..self.proposer_tree.min_unconfirmed_level)
            .map(|level| self.get_leader_block_at_level(level).unwrap())
            .collect();
        return leader_blocks;
    }
}

/// Functions for mining.
impl BlockChain {
    /// Return the best blocks on voter chain 'chain number'.
    pub fn get_voter_best_block(&self, chain_number: u16) -> H256 {
        let voter_best_block: H256 = self.voter_chains[chain_number as usize].best_block;
        return voter_best_block;
    }

    /// Return the best block on proposer tree.s
    pub fn get_proposer_best_block(&self) -> H256 {
        return self.proposer_tree.best_block;
    }

    /// Proposer block content 1
    pub fn get_unreferred_prop_blocks(&self) -> Vec<H256> {
        let mut unreferred_prop_blocks = self.proposer_tree.unreferred.clone();
        // Remove the parent block
        unreferred_prop_blocks.remove(&self.get_proposer_best_block());
        return Vec::from_iter(unreferred_prop_blocks);
    }

    /// Proposer block content 2
    pub fn get_unreferred_tx_blocks(&self) -> Vec<H256> {
        let unreferred_tx_blocks = self.tx_blk_pool.unreferred.clone();
        return Vec::from_iter(unreferred_tx_blocks);
    }

    /// Voter block content
    pub fn get_unvoted_prop_blocks(&self, chain_number: u16) -> Vec<H256> {
        return self.voter_chains[chain_number as usize].get_unvoted_prop_blocks();
    }

    //The content for transaction blocks is maintained in the tx-mempool, not here.
}

/// Helper functions: Get proposer and node data
impl BlockChain {
    fn prop_node_data(&self, hash: &H256) -> &ProposerNodeData {
        return &self.proposer_node_data[hash];
    }

    fn voter_node_data(&self, hash: &H256) -> &VoterNodeData {
        return &self.voter_node_data[hash];
    }
}

#[cfg(test)]
mod tests {
    use super::utils;
    use super::*;
    use crate::block::Block;
    use crate::crypto::hash::H256;
    const NUM_VOTER_CHAINS: u16 = 10;

    // At initialization the blockchain only consists of (m+1) genesis blocks.
    // The hash of these genesis nodes in the blockchain graph are fixed for now
    // because we have designed the genesis blocks themselves.
    #[test]
    fn blockchain_initialization() {
        // Initialize a blockchain with 10  voter chains.
        let blockchain = BlockChain::new(NUM_VOTER_CHAINS);

        // Checking proposer tree's genesis block hash
        let proposer_genesis_hash_shouldbe: [u8; 32] = [
            0, 0, 0, 0, 0, 0, 0, 0, 0, 0, 0, 0, 0, 0, 0, 0, 0, 0, 0, 0, 0, 0, 0, 0, 0, 0, 0, 0, 0,
            0, 0, 0,
        ];
        // Hash vector of proposer genesis block. todo: Shift to a global config  file
        let proposer_genesis_hash_shouldbe: H256 = (&proposer_genesis_hash_shouldbe).into();
        assert_eq!(
            proposer_genesis_hash_shouldbe,
            blockchain.proposer_tree.best_block
        );

        // Checking all voter tree's genesis block hashes
        for chain_number in 0..NUM_VOTER_CHAINS {
            let b1 = ((chain_number + 1) >> 8) as u8;
            let b2 = (chain_number + 1) as u8;
            let voter_genesis_hash_shouldbe: [u8; 32] = [
                0, 0, 0, 0, 0, 0, 0, 0, 0, 0, 0, 0, 0, 0, 0, 0, 0, 0, 0, 0, 0, 0, 0, 0, 0, 0, 0, 0,
                0, 0, b1, b2,
            ];
            // Hash vector of voter genesis block. todo: Shift to a global config  file
            let voter_genesis_hash_shouldbe: H256 = (&voter_genesis_hash_shouldbe).into();
            assert_eq!(
                voter_genesis_hash_shouldbe,
                blockchain.voter_chains[chain_number as usize].best_block
            );
        }
    }

    #[test]
    fn blockchain_growing() {
        let _rng = rand::thread_rng();
        // Initialize a blockchain with 10 voter chains.
        let mut blockchain = BlockChain::new(NUM_VOTER_CHAINS);

        // Store the parent blocks to mine on voter trees.
        let mut voter_best_blocks: Vec<H256> = (0..NUM_VOTER_CHAINS)
            .map(|i| blockchain.voter_chains[i as usize].best_block)
            .collect(); // Currently the voter genesis blocks.

        let proposer_genesis = blockchain.proposer_tree.best_block;
        let voter_genesis_blocks = voter_best_blocks.clone();
        // Maintains the list of tx blocks.
        let mut tx_block_vec: Vec<Block> = vec![];
        let mut unreferred_tx_block_index = 0;

        println!("Test 1:   Initialized blockchain");
        assert_eq!(
            11,
            blockchain.graph.node_count(),
            "Expecting 11 nodes corresponding to 11 genesis blocks"
        );
        assert_eq!(0, blockchain.graph.edge_count(), "Expecting 0 edges");

        println!("Test 2:   Added 5 tx blocks on prop genesis");
        // Mine 5 tx block's with prop_best_block as the parent
        let tx_block_5: Vec<Block> =
            utils::test_tx_blocks_with_parent_hash(5, blockchain.proposer_tree.best_block);
        tx_block_vec.extend(tx_block_5.iter().cloned());
        // Add the tx blocks to blockchain
        for i in 0..5 {
            blockchain.insert_node(&tx_block_vec[i]);
        }
        assert_eq!(
            16,
            blockchain.graph.node_count(),
            "Expecting 16 nodes corresponding to 11 genesis blocks and  5 tx blocks"
        );
        assert_eq!(5, blockchain.graph.edge_count(), "Expecting 10 edges");

        println!("Test 3:   Added prop block referring these 5 tx blocks");
        // Generate a proposer block with prop_parent_block as the parent which referencing the above 5 tx blocks
        let prop_block1a = utils::test_prop_block(
            blockchain.proposer_tree.best_block,
            tx_block_vec[0..5].iter().map(|x| x.hash()).collect(),
            vec![],
        );
        // Add the prop_block
        blockchain.insert_node(&prop_block1a);
        assert_eq!(
            prop_block1a.hash(),
            blockchain.proposer_tree.best_block,
            "Proposer best block"
        );
        assert_eq!(17, blockchain.graph.node_count(), "Expecting 17 nodes");
        assert_eq!(11, blockchain.graph.edge_count(), "Expecting 22 edges");

        println!("Test 4:   Add 10 voter blocks voting on proposer block at level 1");
        for i in 0..NUM_VOTER_CHAINS {
            assert_eq!(
                1,
                blockchain.voter_chains[i as usize]
                    .get_unvoted_prop_blocks()
                    .len()
            );
            assert_eq!(
                prop_block1a.hash(),
                blockchain.voter_chains[i as usize].get_unvoted_prop_blocks()[0]
            );
            let voter_block = utils::test_voter_block(
                blockchain.proposer_tree.best_block,
                i as u16,
                blockchain.voter_chains[i as usize].best_block,
                blockchain.voter_chains[i as usize].get_unvoted_prop_blocks(),
            );
            blockchain.insert_node(&voter_block);
        }
        assert_eq!(27, blockchain.graph.node_count());
        let prop_block1a_votes = blockchain.proposer_node_data[&prop_block1a.hash()].votes;
        assert_eq!(41, blockchain.graph.edge_count());
        assert_eq!(10, prop_block1a_votes, "prop block 1 should have 10 votes");

        println!("Test 5:   Mining 5 tx blocks, 2 prop blocks at level 2 with 3, 5 tx refs");
        unreferred_tx_block_index += 5;
        let tx_block_5: Vec<Block> =
            utils::test_tx_blocks_with_parent_hash(5, blockchain.proposer_tree.best_block);
        tx_block_vec.extend(tx_block_5.iter().cloned());
        // Add the tx blocks to blockchain
        for i in 0..5 {
            blockchain.insert_node(&tx_block_vec[unreferred_tx_block_index + i]);
        }
        let prop_block2a = utils::test_prop_block(
            blockchain.proposer_tree.best_block,
            tx_block_vec[5..8].iter().map(|x| x.hash()).collect(),
            vec![],
        ); // Referring 3 tx blocks
        blockchain.insert_node(&prop_block2a);
        assert_eq!(
            prop_block2a.hash(),
            blockchain.proposer_tree.best_block,
            "Proposer best block"
        );
        assert_eq!(33, blockchain.graph.node_count(), "Expecting 33 nodes");
        assert_eq!(50, blockchain.graph.edge_count(), "Expecting 80 edges");

        let prop_block2b = utils::test_prop_block(
            prop_block1a.hash(),
            tx_block_vec[5..10].iter().map(|x| x.hash()).collect(),
            vec![],
        ); // Referring 5 tx blocks
        blockchain.insert_node(&prop_block2b);
        assert_ne!(
            prop_block2b.hash(),
            blockchain.proposer_tree.best_block,
            "prop 2b is not best block"
        );
        assert_eq!(34, blockchain.graph.node_count(), "Expecting 34 nodes");
        assert_eq!(56, blockchain.graph.edge_count(), "Expecting 92 edges");

        println!("Test 6:   Add 7+3 votes on proposer blocks at level 2");
        for i in 0..7 {
            assert_eq!(
                1,
                blockchain.voter_chains[i as usize]
                    .get_unvoted_prop_blocks()
                    .len()
            );
            assert_eq!(
                prop_block2a.hash(),
                blockchain.voter_chains[i as usize].get_unvoted_prop_blocks()[0]
            );
            let voter_block = utils::test_voter_block(
                prop_block2a.hash(),
                i as u16,
                blockchain.voter_chains[i as usize].best_block,
                blockchain.voter_chains[i as usize].get_unvoted_prop_blocks(),
            );
            blockchain.insert_node(&voter_block);
        }
        for i in 7..10 {
            assert_eq!(
                1,
                blockchain.voter_chains[i as usize]
                    .get_unvoted_prop_blocks()
                    .len()
            );
            assert_eq!(
                prop_block2a.hash(),
                blockchain.voter_chains[i as usize].get_unvoted_prop_blocks()[0]
            );
            // We are instead voting on prop block 2b
            let voter_block = utils::test_voter_block(
                prop_block2b.hash(),
                i as u16,
                blockchain.voter_chains[i as usize].best_block,
                vec![prop_block2b.hash()],
            );
            blockchain.insert_node(&voter_block);
        }
        let prop_block2a_votes = blockchain.proposer_node_data[&prop_block2a.hash()].votes;
        let prop_block2b_votes = blockchain.proposer_node_data[&prop_block2b.hash()].votes;
        assert_eq!(7, prop_block2a_votes, "prop block 2a should have 7 votes");
        assert_eq!(3, prop_block2b_votes, "prop block 2b should have 3 votes");
        assert_eq!(
            10, blockchain.proposer_tree.number_of_votes[&1],
            "Level 2 total votes should have 10",
        );
        assert_eq!(44, blockchain.graph.node_count(), "Expecting 44 nodes");
        assert_eq!(86, blockchain.graph.edge_count(), "Expecting 132 edges");

        println!(
            "Test 7:   Mining 4 tx block and 1 prop block referring 4 tx blocks + prop_block_2b)"
        );
        unreferred_tx_block_index += 5;
        let tx_block_4: Vec<Block> =
            utils::test_tx_blocks_with_parent_hash(4, blockchain.proposer_tree.best_block);
        tx_block_vec.extend(tx_block_4.iter().cloned());
        // Add the tx blocks to blockchain
        for i in 0..4 {
            blockchain.insert_node(&tx_block_vec[unreferred_tx_block_index + i]);
        }
        let prop_block3 = utils::test_prop_block(
            blockchain.proposer_tree.best_block,
            tx_block_vec[10..14].iter().map(|x| x.hash()).collect(),
            vec![prop_block2b.hash()],
        ); // Referring 4 tx blocks + 1 prop_block
        blockchain.insert_node(&prop_block3);
        assert_eq!(
            prop_block3.hash(),
            blockchain.proposer_tree.best_block,
            "Proposer best block"
        );
        assert_eq!(49, blockchain.graph.node_count(), "Expecting 49 nodes");
        assert_eq!(96, blockchain.graph.edge_count(), "Expecting 152 edges");

        println!("Test 8:   Mining only 3+3 voter blocks voting on none + prob_block3");
        for i in 0..3 {
            assert_eq!(
                1,
                blockchain.voter_chains[i as usize]
                    .get_unvoted_prop_blocks()
                    .len()
            );
            assert_eq!(
                prop_block3.hash(),
                blockchain.voter_chains[i as usize].get_unvoted_prop_blocks()[0]
            );
            let voter_block = utils::test_voter_block(
                prop_block2a.hash(), // Mining on 2a (because 3 hasnt showed up yet (fake))
                i as u16,
                blockchain.voter_chains[i as usize].best_block,
                vec![],
            );
            blockchain.insert_node(&voter_block);
        }
        for i in 3..6 {
            assert_eq!(
                1,
                blockchain.voter_chains[i as usize]
                    .get_unvoted_prop_blocks()
                    .len()
            );
            assert_eq!(
                prop_block3.hash(),
                blockchain.voter_chains[i as usize].get_unvoted_prop_blocks()[0]
            );
            let voter_block = utils::test_voter_block(
                prop_block3.hash(), // Mining on 3 after it showed up
                i as u16,
                blockchain.voter_chains[i as usize].best_block,
                vec![prop_block3.hash()],
            );
            blockchain.insert_node(&voter_block);
        }
        assert_eq!(55, blockchain.graph.node_count(), "Expecting 55 nodes");
        assert_eq!(111, blockchain.graph.edge_count(), "Expecting 176 edges");

        println!("Test 9:  Mining 2 tx block and 1 prop block referring the 2 tx blocks");
        unreferred_tx_block_index += 4;
        let tx_block_2: Vec<Block> =
            utils::test_tx_blocks_with_parent_hash(2, blockchain.proposer_tree.best_block);
        tx_block_vec.extend(tx_block_2.iter().cloned());
        // Add the tx blocks to blockchain
        for i in 0..2 {
            blockchain.insert_node(&tx_block_vec[unreferred_tx_block_index + i]);
        }
        let prop_block4 = utils::test_prop_block(
            blockchain.proposer_tree.best_block,
            tx_block_vec[14..16].iter().map(|x| x.hash()).collect(),
            vec![],
        ); // Referring 4 tx blocks + 1 prop_block
        blockchain.insert_node(&prop_block4);
        assert_eq!(
            prop_block4.hash(),
            blockchain.proposer_tree.best_block,
            "Proposer best block"
        );
        assert_eq!(58, blockchain.graph.node_count(), "Expecting 58 nodes");
        assert_eq!(116, blockchain.graph.edge_count(), "Expecting 186 edges");
        // Checking the number of unconfirmed tx blocks 2 of prop2a, 4 from prop3, and 2 from prop4.
        assert_eq!(8, blockchain.tx_blk_pool.not_in_ledger.len());

        println!("Test 10:  1-6 voter chains vote on prop4 and 6-10 voter blocks vote on prop3 and prop4" );
        //Storing voter_parents used in step 12 test
        for i in 0..10 {
            voter_best_blocks[i] = blockchain.voter_chains[i as usize].best_block.clone();
        }
        for i in 0..3 {
            assert_eq!(
                2,
                blockchain.voter_chains[i as usize]
                    .get_unvoted_prop_blocks()
                    .len()
            );
            assert_eq!(
                prop_block3.hash(),
                blockchain.voter_chains[i as usize].get_unvoted_prop_blocks()[0]
            );
            assert_eq!(
                prop_block4.hash(),
                blockchain.voter_chains[i as usize].get_unvoted_prop_blocks()[1]
            );
            let voter_block = utils::test_voter_block(
                prop_block4.hash(), // Mining on 4
                i as u16,
                blockchain.voter_chains[i as usize].best_block,
                vec![prop_block3.hash(), prop_block4.hash()],
            );
            blockchain.insert_node(&voter_block);
        }

        // prop3 is confirmed. Unconfirmed tx blocks 2 from prop4.
        assert_eq!(2, blockchain.tx_blk_pool.not_in_ledger.len());

        for i in 3..6 {
            assert_eq!(
                1,
                blockchain.voter_chains[i as usize]
                    .get_unvoted_prop_blocks()
                    .len()
            );
            assert_eq!(
                prop_block4.hash(),
                blockchain.voter_chains[i as usize].get_unvoted_prop_blocks()[0]
            );
            let voter_block = utils::test_voter_block(
                prop_block4.hash(), // Mining on 4
                i as u16,
                blockchain.voter_chains[i as usize].best_block,
                vec![prop_block4.hash()],
            );
            blockchain.insert_node(&voter_block);
        }
        // prop4 is also confirmed.
        assert_eq!(0, blockchain.tx_blk_pool.not_in_ledger.len());

        for i in 6..10 {
            assert_eq!(
                2,
                blockchain.voter_chains[i as usize]
                    .get_unvoted_prop_blocks()
                    .len()
            );
            assert_eq!(
                prop_block3.hash(),
                blockchain.voter_chains[i as usize].get_unvoted_prop_blocks()[0]
            );
            assert_eq!(
                prop_block4.hash(),
                blockchain.voter_chains[i as usize].get_unvoted_prop_blocks()[1]
            );
            let voter_block = utils::test_voter_block(
                prop_block4.hash(), // Mining on 3 after it showed up
                i as u16,
                blockchain.voter_chains[i as usize].best_block,
                vec![prop_block3.hash(), prop_block4.hash()],
            );
            blockchain.insert_node(&voter_block);
        }
        assert_eq!(68, blockchain.graph.node_count(), "Expecting 68 nodes");
        assert_eq!(160, blockchain.graph.edge_count(), "Expecting 240 edges");
        // Checking the voter chain growth
        for i in 0..6 {
            assert_eq!(4, blockchain.voter_chains[i as usize].best_level);
        }
        for i in 6..10 {
            assert_eq!(3, blockchain.voter_chains[i as usize].best_level);
        }

        println!("Test 11:  Checking get_proposer_parent()");
        assert_eq!(
            blockchain.get_proposer_parent(prop_block4.hash()),
            prop_block3.hash()
        );
        assert_eq!(
            blockchain.get_proposer_parent(tx_block_vec[14].hash()),
            prop_block3.hash()
        );
        for i in 0..10 {
            assert_eq!(
                blockchain.get_proposer_parent(blockchain.voter_chains[i as usize].best_block),
                prop_block4.hash()
            );
        }

        println!("Test 12:  Checking get_voter_parent()");
        for i in 0..10 {
            assert_eq!(
                blockchain.get_voter_parent(blockchain.voter_chains[i as usize].best_block),
                voter_best_blocks[i]
            );
        }

        println!("Test 13:  Checking get_votes_by_voter()");
        for i in 0..6 {
            let votes =
                blockchain.get_votes_by_voter(&blockchain.voter_chains[i as usize].best_block);
            let expected = vec![prop_block4.hash()];
            let matching = votes
                .iter()
                .zip(expected.iter())
                .filter(|&(a, b)| a == b)
                .count();
            assert_eq!(matching, expected.len());
        }
        for i in 6..10 {
            let mut votes =
                blockchain.get_votes_by_voter(&blockchain.voter_chains[i as usize].best_block);
            let mut expected = vec![prop_block3.hash(), prop_block4.hash()];
            votes.sort_by(|a, b| a.partial_cmp(b).unwrap());
            expected.sort_by(|a, b| a.partial_cmp(b).unwrap());
            let matching = votes
                .iter()
                .zip(expected.iter())
                .filter(|&(a, b)| a == b)
                .count();
            assert_eq!(matching, expected.len());
        }

        println!("Test 14:  Checking get_referred_tx_blocks_ordered()");
        let mut referred_tx_blocks: Vec<H256> =
            blockchain.get_referred_tx_blocks_ordered(&prop_block4.hash());
        let mut expected: Vec<H256> = tx_block_vec[14..16].iter().map(|x| x.hash()).collect();
        referred_tx_blocks.sort_by(|a, b| a.partial_cmp(b).unwrap());
        expected.sort_by(|a, b| a.partial_cmp(b).unwrap());
        let matching = referred_tx_blocks
            .iter()
            .zip(expected.iter())
            .filter(|&(a, b)| a == b)
            .count();
        assert_eq!(matching, expected.len());
        // Check 2
        let mut referred_tx_blocks: Vec<H256> =
            blockchain.get_referred_tx_blocks_ordered(&prop_block2a.hash());
        let mut expected: Vec<H256> = tx_block_vec[5..8].iter().map(|x| x.hash()).collect();
        referred_tx_blocks.sort_by(|a, b| a.partial_cmp(b).unwrap());
        expected.sort_by(|a, b| a.partial_cmp(b).unwrap());
        let matching = referred_tx_blocks
            .iter()
            .zip(expected.iter())
            .filter(|&(a, b)| a == b)
            .count();
        assert_eq!(matching, expected.len());

        println!("Test 15:  Checking get_referred_prop_blocks() ");
        let mut referred_prop_blocks: Vec<H256> = blockchain
            .get_referred_prop_blocks(prop_block3.hash())
            .iter()
            .map(|x| x.0)
            .collect();
        let mut expected: Vec<H256> = vec![prop_block2b.hash()];
        referred_prop_blocks.sort_by(|a, b| a.partial_cmp(b).unwrap());
        expected.sort_by(|a, b| a.partial_cmp(b).unwrap());
        let matching = referred_prop_blocks
            .iter()
            .zip(expected.iter())
            .filter(|&(a, b)| a == b)
            .count();
        assert_eq!(matching, expected.len());

        println!("Test 16:  Checking get_votes_from_chain()");
        for i in 0..7 {
            let chain_votes = blockchain.get_votes_from_chain(i);
            let expected = vec![
                prop_block1a.hash(),
                prop_block2a.hash(),
                prop_block3.hash(),
                prop_block4.hash(),
            ];
            let matching = chain_votes
                .iter()
                .zip(expected.iter())
                .filter(|&(a, b)| a == b)
                .count();
            assert_eq!(matching, expected.len());
        }
        for i in 7..10 {
            let chain_votes = blockchain.get_votes_from_chain(i);
            let expected = vec![
                prop_block1a.hash(),
                prop_block2b.hash(),
                prop_block3.hash(),
                prop_block4.hash(),
            ];
            let matching = chain_votes
                .iter()
                .zip(expected.iter())
                .filter(|&(a, b)| a == b)
                .count();
            assert_eq!(matching, expected.len());
        }

        println!("Test 17:  Checking leader blocks for first four levels");
        let leader_block_sequence = blockchain.get_leader_block_sequence();
        assert_eq!(prop_block1a.hash(), leader_block_sequence[0]);
        assert_eq!(prop_block2a.hash(), leader_block_sequence[1]);
        assert_eq!(prop_block3.hash(), leader_block_sequence[2]);
        assert_eq!(prop_block4.hash(), leader_block_sequence[3]);
        assert_eq!(
            blockchain.proposer_node_data[&prop_block1a.hash()].leadership_status,
            ProposerStatus::Leader
        );
        assert_eq!(
            blockchain.proposer_node_data[&prop_block2a.hash()].leadership_status,
            ProposerStatus::Leader
        );
        assert_eq!(
            blockchain.proposer_node_data[&prop_block2b.hash()].leadership_status,
            ProposerStatus::NotLeaderAndConfirmed
        );
        assert_eq!(
            blockchain.proposer_node_data[&prop_block3.hash()].leadership_status,
            ProposerStatus::Leader
        );
        assert_eq!(
            blockchain.proposer_node_data[&prop_block4.hash()].leadership_status,
            ProposerStatus::Leader
        );

        println!("Test 18:  Checking NotLeaderUnconfirmed blocks for first four levels");
        assert_eq!(
            0,
            blockchain
                .get_unconfirmed_notleader_referred_proposer_blocks_prev_level(prop_block1a.hash())
                .len()
        );
        assert_eq!(
            0,
            blockchain
                .get_unconfirmed_notleader_referred_proposer_blocks_prev_level(prop_block2a.hash())
                .len()
        );
        assert_eq!(
            0,
            blockchain
                .get_unconfirmed_notleader_referred_proposer_blocks_prev_level(prop_block4.hash())
                .len()
        );

        println!("Test 19:  The ledger tx blocks");
        assert_eq!(16, blockchain.tx_blk_pool.ledger.len());
        let ordered_tx_blocks = blockchain.get_ordered_tx_blocks();
        for i in 0..16 {
            assert_eq!(ordered_tx_blocks[i], tx_block_vec[i].hash());
        }

        println!("Test 20: Mining 2 tx block and 1 prop block referring the 2 tx blocks");
        unreferred_tx_block_index += 2;
        let tx_block_2: Vec<Block> =
            utils::test_tx_blocks_with_parent_hash(2, blockchain.proposer_tree.best_block);
        tx_block_vec.extend(tx_block_2.iter().cloned());
        // Add the tx blocks to blockchain
        for i in 0..2 {
            blockchain.insert_node(&tx_block_vec[unreferred_tx_block_index + i]);
        }
        let prop_block5 = utils::test_prop_block(
            blockchain.proposer_tree.best_block,
            tx_block_vec[16..18].iter().map(|x| x.hash()).collect(),
            vec![],
        ); // Referring 4 tx blocks + 1 prop_block
        blockchain.insert_node(&prop_block5);

        assert_eq!(2, blockchain.tx_blk_pool.not_in_ledger.len());

        println!("Test 21: 51% attack - Changing level 1 leader ");

        let old_leader_blocks = blockchain.get_leader_block_sequence();
        //1. Mine another prop block at level 1
        let prop_block1b = utils::test_prop_block(
            proposer_genesis,
            tx_block_vec[0..5].iter().map(|x| x.hash()).collect(),
            vec![],
        );
        blockchain.insert_node(&prop_block1b);

        // Forking from genesis with length 5 sized voter chain on first 6 voter chains.
        for i in 0..10 {
            let voter_block1 = utils::test_voter_block(
                prop_block1b.hash(),
                i as u16,
                voter_genesis_blocks[i as usize],
                vec![prop_block1b.hash()],
            );
            blockchain.insert_node(&voter_block1);

            let voter_block2 = utils::test_voter_block(
                prop_block2a.hash(),
                i as u16,
                voter_block1.hash(),
                vec![prop_block2a.hash()],
            );
            blockchain.insert_node(&voter_block2);

            let voter_block3 = utils::test_voter_block(
                prop_block3.hash(),
                i as u16,
                voter_block2.hash(),
                vec![prop_block3.hash()],
            );
            blockchain.insert_node(&voter_block3);

            let voter_block4 =
                utils::test_voter_block(prop_block3.hash(), i as u16, voter_block3.hash(), vec![]);
            blockchain.insert_node(&voter_block4);

            let voter_block5 = utils::test_voter_block(
                prop_block4.hash(),
                i as u16,
                voter_block4.hash(),
                vec![prop_block4.hash()],
            );

            blockchain.insert_node(&voter_block5);

            // Check of the longest chain has switched
            assert_eq!(
                blockchain.voter_chains[i as usize].best_block,
                voter_block5.hash()
            );

            if i <= 3 {
                // Make sure that leader blocks have not changed
                let leader_blocks = blockchain.get_leader_block_sequence();
                for j in 0..leader_blocks.len() {
                    assert_eq!(leader_blocks[j], old_leader_blocks[j]);
                }
            }

            if i == 4 {
                // The first level has a tie in votes, so it has no leader yet
                assert_eq!(0, blockchain.get_leader_block_sequence().len());
            }
            if i >= 5 {
                // Make sure that only level 1 leader blocks hash changed
                let leader_blocks = blockchain.get_leader_block_sequence();
                assert_eq!(leader_blocks[0], prop_block1b.hash());
                for j in 1..leader_blocks.len() {
                    assert_eq!(leader_blocks[j], old_leader_blocks[j]);
                }
            }
        }
    }

    #[test]
    fn proposer_block_ordering() {
        pub const NUM_VOTER_CHAINS: u16 = 10;
        let _rng = rand::thread_rng();
        // Initialize a blockchain with 10 voter chains.
        let mut blockchain = BlockChain::new(NUM_VOTER_CHAINS);

        // Store the parent blocks to mine on voter trees.
        let _voter_best_blocks: Vec<H256> = (0..NUM_VOTER_CHAINS)
            .map(|i| blockchain.voter_chains[i as usize].best_block)
            .collect(); // Currently the voter genesis blocks.

        // Maintains the list of tx blocks.
        let _tx_block_vec: Vec<Block> = vec![];
        let _unreferred_tx_block_index = 0;

        assert_eq!(
            11,
            blockchain.graph.node_count(),
            "Expecting 11 nodes corresponding to 11 genesis blocks"
        );
        assert_eq!(0, blockchain.graph.edge_count(), "Expecting 0 edges");

        // Adding 6 prop blocks with notleader status
        let prop_block1a =
            utils::test_prop_block(blockchain.proposer_tree.best_block, vec![], vec![]);
        //        println!("P-1: {}", prop_block1a.hash());
        blockchain.insert_node(&prop_block1a);

        let prop_block2a = utils::test_prop_block(prop_block1a.hash(), vec![], vec![]);
        //        println!("P-2a: {}", prop_block2a.hash());
        blockchain.insert_node(&prop_block2a);
        let prop_block2b = utils::test_prop_block(prop_block1a.hash(), vec![], vec![]);
        //        println!("P-2b: {}", prop_block2b.hash());
        blockchain.insert_node(&prop_block2b);
        let prop_block2c = utils::test_prop_block(prop_block1a.hash(), vec![], vec![]);
        //        println!("P-2c: {}", prop_block2c.hash());
        blockchain.insert_node(&prop_block2c);

        let prop_block3a = utils::test_prop_block(
            blockchain.proposer_tree.best_block,
            vec![],
            vec![prop_block2b.hash()],
        );
        //        println!("P-3a: {}", prop_block3a.hash());
        blockchain.insert_node(&prop_block3a);
        let prop_block3b = utils::test_prop_block(prop_block2b.hash(), vec![], vec![]);
        //        println!("P-3b: {}", prop_block3b.hash());
        blockchain.insert_node(&prop_block3b);

        let prop_block4a = utils::test_prop_block(
            prop_block3b.hash(),
            vec![],
            vec![prop_block2a.hash(), prop_block3a.hash()],
        );
        //        println!("P-4a: {}", prop_block4a.hash());
        blockchain.insert_node(&prop_block4a);
        let prop_block4b = utils::test_prop_block(prop_block3b.hash(), vec![], vec![]);
        //        println!("P-4b: {}", prop_block4b.hash());
        blockchain.insert_node(&prop_block4b);

        let prop_block5a = utils::test_prop_block(
            prop_block4b.hash(),
            vec![],
            vec![
                prop_block2c.hash(),
                prop_block2a.hash(),
                prop_block4a.hash(),
                prop_block3a.hash(),
            ],
        );
        //        println!("P-5a: {}", prop_block5a.hash());
        blockchain.insert_node(&prop_block5a);

        /*
                    _____
                    | 1 |<===================\\
                    |___|<========||         ||
                      ||          ||         ||
                    __||_       __||_       _||__
             /----->| 2a|   /-->| 2b|       | 2c|
             |  /-->|___|  /    |___|       |___|<--\
             |  |     ||  /       ||                |
             |  |   __||_/      __||_               |
             |  |   | 3a|       | 3b|               |
             |  |   |___|       |___|<========\\    |
             |  |     |           ||          ||    |
             |  |     |         __||__      __||_   |
             |__|_____|_________| 4a|       | 4b|   |
                |     |         |___|       |___|   |
                |     |   --------|           ||    |
                |   __|__/                    ||    |
                \---| 5 |=====================//    |
                    |___|---------------------------|


        */

        // Changing it to notleader status ONLY for testing
        blockchain
            .proposer_node_data
            .get_mut(&prop_block1a.hash())
            .unwrap()
            .give_not_leader_status();
        blockchain
            .proposer_node_data
            .get_mut(&prop_block2a.hash())
            .unwrap()
            .give_not_leader_status();
        blockchain
            .proposer_node_data
            .get_mut(&prop_block2b.hash())
            .unwrap()
            .give_not_leader_status();
        blockchain
            .proposer_node_data
            .get_mut(&prop_block2c.hash())
            .unwrap()
            .give_not_leader_status();
        blockchain
            .proposer_node_data
            .get_mut(&prop_block3a.hash())
            .unwrap()
            .give_not_leader_status();
        blockchain
            .proposer_node_data
            .get_mut(&prop_block3b.hash())
            .unwrap()
            .give_not_leader_status();
        blockchain
            .proposer_node_data
            .get_mut(&prop_block4a.hash())
            .unwrap()
            .give_not_leader_status();
        blockchain
            .proposer_node_data
            .get_mut(&prop_block4b.hash())
            .unwrap()
            .give_not_leader_status();
        blockchain
            .proposer_node_data
            .get_mut(&prop_block5a.hash())
            .unwrap()
            .give_not_leader_status();

        println!("Test 2:   Checking the order of get_unconfirmed_notleader_referred_proposer_blocks_prev_level()");
        let prop_block_2a_ref = blockchain
            .get_unconfirmed_notleader_referred_proposer_blocks_prev_level(prop_block2a.hash());
        assert_eq!(1, prop_block_2a_ref.len());
        assert_eq!(prop_block1a.hash(), prop_block_2a_ref[0].0);

        let prop_block_3a_ref = blockchain
            .get_unconfirmed_notleader_referred_proposer_blocks_prev_level(prop_block3a.hash());
        assert_eq!(2, prop_block_3a_ref.len());
        assert_eq!(prop_block2a.hash(), prop_block_3a_ref[0].0);
        assert_eq!(prop_block2b.hash(), prop_block_3a_ref[1].0);

        let prop_block_3b_ref = blockchain
            .get_unconfirmed_notleader_referred_proposer_blocks_prev_level(prop_block3b.hash());
        assert_eq!(1, prop_block_3b_ref.len());
        assert_eq!(prop_block2b.hash(), prop_block_3b_ref[0].0);

        let prop_block_4a_ref = blockchain
            .get_unconfirmed_notleader_referred_proposer_blocks_prev_level(prop_block4a.hash());
        assert_eq!(3, prop_block_4a_ref.len());
        assert_eq!(prop_block3b.hash(), prop_block_4a_ref[0].0);
        assert_eq!(prop_block2a.hash(), prop_block_4a_ref[1].0);
        assert_eq!(prop_block3a.hash(), prop_block_4a_ref[2].0);

        println!(
            "Test 3:   Checking the order of get_unconfirmed_notleader_referred_proposer_blocks()"
        );
        let prop_block_2a_ref =
            blockchain.get_unconfirmed_notleader_referred_proposer_blocks(prop_block2a.hash());
        assert_eq!(2, prop_block_2a_ref.len());
        // The expected order
        assert_eq!(prop_block1a.hash(), prop_block_2a_ref[0]);
        assert_eq!(prop_block2a.hash(), prop_block_2a_ref[1]);

        let prop_block_3a_ref =
            blockchain.get_unconfirmed_notleader_referred_proposer_blocks(prop_block3a.hash());
        assert_eq!(4, prop_block_3a_ref.len());

        // The expected order
        assert_eq!(prop_block1a.hash(), prop_block_3a_ref[0]);
        assert_eq!(prop_block2a.hash(), prop_block_3a_ref[1]);
        assert_eq!(prop_block2b.hash(), prop_block_3a_ref[2]);
        assert_eq!(prop_block3a.hash(), prop_block_3a_ref[3]);

        let prop_block_4a_ref =
            blockchain.get_unconfirmed_notleader_referred_proposer_blocks(prop_block4a.hash());
        assert_eq!(6, prop_block_4a_ref.len());
        assert_eq!(prop_block1a.hash(), prop_block_4a_ref[0]);
        assert_eq!(prop_block2b.hash(), prop_block_4a_ref[1]);
        assert_eq!(prop_block2a.hash(), prop_block_4a_ref[2]);
        assert_eq!(prop_block3b.hash(), prop_block_4a_ref[3]);
        assert_eq!(prop_block3a.hash(), prop_block_4a_ref[4]);
        assert_eq!(prop_block4a.hash(), prop_block_4a_ref[5]);

        //        println!(" Here ");
        let prop_block_5a_ref =
            blockchain.get_unconfirmed_notleader_referred_proposer_blocks(prop_block5a.hash());
        assert_eq!(prop_block2b.hash(), prop_block_5a_ref[1], "1");
        assert_eq!(prop_block2c.hash(), prop_block_5a_ref[2], "2");
        assert_eq!(prop_block2a.hash(), prop_block_5a_ref[3], "3");
        assert_eq!(prop_block3b.hash(), prop_block_5a_ref[4], "4");
        assert_eq!(prop_block3a.hash(), prop_block_5a_ref[5], "5");
        assert_eq!(prop_block4b.hash(), prop_block_5a_ref[6], "6");
        assert_eq!(prop_block4a.hash(), prop_block_5a_ref[7], "7");
        assert_eq!(prop_block5a.hash(), prop_block_5a_ref[8], "8");

        // Making 1, 2a leaders
        blockchain
            .proposer_node_data
            .get_mut(&prop_block1a.hash())
            .unwrap()
            .give_leader_status();
        blockchain
            .proposer_node_data
            .get_mut(&prop_block2a.hash())
            .unwrap()
            .give_leader_status();
        let prop_block_5a_ref =
            blockchain.get_unconfirmed_notleader_referred_proposer_blocks(prop_block5a.hash());
        assert_eq!(prop_block2b.hash(), prop_block_5a_ref[0], "1");
        assert_eq!(prop_block2c.hash(), prop_block_5a_ref[1], "2");
        assert_eq!(prop_block3b.hash(), prop_block_5a_ref[2], "4");
        assert_eq!(prop_block3a.hash(), prop_block_5a_ref[3], "5");
        assert_eq!(prop_block4b.hash(), prop_block_5a_ref[4], "6");
        assert_eq!(prop_block4a.hash(), prop_block_5a_ref[5], "7");
        assert_eq!(prop_block5a.hash(), prop_block_5a_ref[6], "8");
    }
}<|MERGE_RESOLUTION|>--- conflicted
+++ resolved
@@ -166,11 +166,7 @@
                         Edge::ProposerToTransactionReference(position as u32),
                     );
                     // Since the tx proposer block is now referred, remove it from the unreferred tx pool
-<<<<<<< HEAD
-                    self.tx_blk_pool.remove_unreferred(&tx_hash);
-=======
                     self.tx_blk_pool.remove_unreferred(tx_hash);
->>>>>>> d80c2a80
                 }
 
                 // 4. Add the proposer block to the list of unvoted blocks on all the voter chains.
