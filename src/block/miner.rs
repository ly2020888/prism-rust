use crate::transaction::{Transaction};
use crate::crypto::hash::{Hashable, H256};
use crate::crypto::merkle::{MerkleTree};
use crate::blockchain::{BlockChain,NUM_VOTER_CHAINS};
use crate::miner::memory_pool::{MemoryPool,Entry};
use super::{Block, Content};
use super::header::Header;
use std::collections::{HashMap};
use super::{transaction, proposer, voter};
use crate::config::*;
use std::time::{SystemTime};
use std::sync::mpsc::{channel,Receiver,Sender,TryRecvError};
use std::thread;

extern crate rand; // 0.6.0
use rand::{Rng};

<<<<<<< HEAD
extern crate bigint;
use bigint::uint::{U256};

pub struct Miner<'a>{
    // Tx block content
    tx_mempool: &'a MemoryPool,
    // Current blockchain
    blockchain: &'a mut BlockChain,
    // Recent blocks
    seen_blocks: &'a mut HashMap<H256,Block>,
    // Channel for receiving newly-received blocks
    incoming_blocks: Receiver<Block>,
    // Channel for pushing newly-created blocks
    outgoing_blocks: Sender<Block>
=======
// TODO: The miner should have access to the blockgraph?
// This class will be changed a lot once other parts are added
pub struct Miner{
    /// Proposer block to mine on proposer tree
    proposer_parent_hash: H256,
    /// Voter blocks to mine on m different voter trees
    voter_parent_hash: Vec<H256>,
    /// Ideally Miner `actor' should have access to these three global data.
    /// Tx block content
    unconfirmed_txs: Vec<Transaction>, // todo: Should be replaced with tx-mem-pool
    /// Proposer block contents
    unreferenced_tx_blocks: Vec<H256>, // todo: Should be replaced with tx_block-mem-pool
    unreferenced_prop_blocks: Vec<H256>, // todo: Should be replaced with unreferenced prop_block-mem-pool
    /// Voter block content. Each voter chain has its own list of un-voted proper blocks.
    unvoted_proposer_blocks: Vec<Vec<H256>> // todo: Should be replaced with un_voted_block pool
>>>>>>> 2ecd2309
}
// todo: Implement default trait

impl<'a> Miner<'a>{
    // This function will be used when the miner is restarted
    pub fn new(tx_mempool: &'a MemoryPool,
               blockchain: &'a mut BlockChain,
               seen_blocks: &'a mut HashMap<H256,Block>,
               outgoing_blocks: Sender<Block>,
               incoming_blocks: Receiver<Block>,) -> Self {
        Self { tx_mempool, blockchain, seen_blocks,
               outgoing_blocks, incoming_blocks }
    }

    pub fn mine(&mut self) {

<<<<<<< HEAD
        // Set the content
        let mut proposer_parent_hash =
            self.blockchain.get_proposer_best_block();
        let content = self.update_block_contents();
=======
        // 1. Creating a merkle tree with m+2 contents
        let m =1000; // todo: Number of chains is fixed for now
        let mut  content = vec![]; // m voter chains, 1 prop and 1 tx blocks
        // Adding m different voter block contents
        for i in 0..m{
            content.push(Content::Voter(voter::Content::new(i, self.voter_parent_hash[i as usize].clone(),
                                                            self.unvoted_proposer_blocks[i as usize].clone())));
        }
        // Adding proposer block content
        content.push(Content::Proposer(proposer::Content::new(self.unreferenced_tx_blocks.clone(), self.unreferenced_prop_blocks.clone())));
        // Adding transaction block content
        content.push(Content::Transaction(transaction::Content::new(self.unconfirmed_txs.clone())));
>>>>>>> 2ecd2309
        let content_merkle_tree = MerkleTree::new(&content);
        let mut difficulty = self.get_difficulty(&proposer_parent_hash).unwrap();

<<<<<<< HEAD

        // Initialize header variables
        let mut nonce: u32;
=======
        // 2. Creating a header
        let timestamp: u64 = 0;
        let nonce: u32 = 0;
        let content_root = content_merkle_tree.root();
        let extra_content :[u8; 32] = [0; 32]; // Add miner id?
        let difficulty :[u8; 32] = [0; 32] ; // todo:This should be proposer_parent's difficulty
        let mut header = Header::new(self.proposer_parent_hash, timestamp , nonce, content_root, extra_content, difficulty);

        // 3. Mining over nonce
>>>>>>> 2ecd2309
        let mut rng = rand::thread_rng();
        let mut sortition_id: u32;
        // todo: Use Future feature from rust.
        let mut header: Header;

        // Mining loop
        loop{
            // Choose a random nonce
            nonce = rng.gen();
            // Create the header
            header = Miner::create_header(&proposer_parent_hash,
                                            &content_merkle_tree,
                                            &nonce, &difficulty);
            // Compute the hash
            let hash: [u8; 32] = (&header.hash()).into(); //todo: bad code

            // Check hash difficulty
            if hash < difficulty{
                sortition_id = Miner::get_sortition_id(&hash, &difficulty)
                    .unwrap();
                break;
            }
            // Check if we need to update our block by reading the channel
            match self.incoming_blocks.try_recv() {
                Ok(block) => {
                    // update contents and headers if needed
                    // TODO: Only update block contents if relevant parent/
                    // content actually changed
                    proposer_parent_hash =
                        self.blockchain.get_proposer_best_block();
                    let content = self.update_block_contents();
                    let content_merkle_tree = MerkleTree::new(&content);
                    difficulty = self.get_difficulty(&proposer_parent_hash).unwrap();
                },
                Err(TryRecvError::Empty) => {
                    continue;
                },
                Err(TryRecvError::Disconnected) => unreachable!(),
            }
        };

<<<<<<< HEAD
        // Creating a block
        let sortition_proof: Vec<H256> = content_merkle_tree
            .get_proof_from_index(sortition_id)
            .iter()
            .map(|&x| *x)
            .collect();
        let mined_block = Block::from_header(header,
            content[sortition_id as usize].clone(),
            sortition_proof);

        // Add block to the database
        self.release_block(mined_block);
    }

    fn release_block(&mut self, mined_block: Block) {
        // update the block database
        self.seen_blocks.insert(mined_block.hash(), mined_block.clone());

        // update the blockchain
        self.blockchain.insert_node(&mined_block);

        // Send the mined block on outgoing blocks channel (update memory)
        // thread::spawn(move || {
        //     self.outgoing_blocks.send(mined_block.clone()).unwrap();
        // });
    }

    fn create_header(proposer_parent_hash: &H256,
                     content_merkle_tree: &MerkleTree<Content>,
                     nonce: &u32,
                     difficulty: &[u8;32]) -> Header {
        let timestamp: u64 = Miner::get_time();
        let content_root = *content_merkle_tree.root();
        let extra_content: [u8; 32] = [0; 32]; // Add miner id?
        return Header::new(proposer_parent_hash.clone(),
                           timestamp, nonce.clone(),
                           content_root, extra_content,
                           difficulty.clone());
=======
        // 4. Creating a block
        let sortition_proof: Vec<H256> = content_merkle_tree.get_proof_from_index(sortition_id);
        let mined_block = Block::from_header(header, content[sortition_id as usize].clone(),  sortition_proof);
        return mined_block;
>>>>>>> 2ecd2309
    }

    fn update_block_contents(&self) -> Vec<Content> {
        // update the contents and the parents based on current view
        let mut content = vec![];

        // Update proposer content
        content.push(Content::Proposer(proposer::Content::new(
                     self.blockchain.get_unreferred_prop_blocks().clone(),
                     self.blockchain.get_unreferred_tx_blocks().clone())));

        // Update transaction content with TX_BLOCK_SIZE mempool txs
        content.push(Content::Transaction(transaction::Content::new(
                     self.tx_mempool
                        .get_transactions(TX_BLOCK_SIZE)
                        .into_iter()
                        .map(|s| s.transaction)
                        .collect(),)));

        // Update voter content/parents
        for i in 0..NUM_VOTER_CHAINS {
            content.push(Content::Voter(voter::Content::new(i,
                         self.blockchain.get_voter_best_block(i as u16).clone(),
                         self.blockchain.get_unvoted_prop_blocks(i as u16)
                        .clone())));
        }
        return content;
    }

    fn get_time() -> u64 {
        let cur_time = SystemTime::now().duration_since(SystemTime::UNIX_EPOCH);
        match cur_time {
            Ok(v) => {
                return v.as_secs();
            },
            Err(e) => println!("Error parsing time: {:?}", e),
        }
        return 0;
    }

    fn get_sortition_id(hash: &[u8; 32], difficulty: &[u8; 32]
                       ) -> Option<u32> {
        let big_hash = U256::from_big_endian(hash);
        let big_difficulty = U256::from_big_endian(difficulty);
        let big_proposer_rate: U256 = PROPOSER_MINING_RATE.into();
        let big_transaction_rate: U256 = TRANSACTION_MINING_RATE.into();

        if big_hash < big_difficulty / 100.into() *
            big_transaction_rate {
            // Transaction block
            return Some(TRANSACTION_INDEX);
        } else if big_hash < big_difficulty / 100.into() *
            (big_transaction_rate + big_proposer_rate) {
            // Proposer block
            return Some(PROPOSER_INDEX);
        } else if big_hash < big_difficulty {
            // Figure out which voter tree we are in
            let voter_id = (big_hash -
                            big_transaction_rate -
                            big_proposer_rate)
                            / NUM_VOTER_CHAINS.into();
            // TODO: This will panic if difficulty > 2^32!
            return Some(voter_id.as_u32());
        }
        None
    }

    fn get_difficulty(&self, block_hash: &H256) -> Option<[u8; 32]> {
        // Get the header of the block corresponding to block_hash
        match self.seen_blocks.get(block_hash) {
            // extract difficulty
            Some(block) => return Some(block.header.difficulty.clone()),
            None => return None
        }
    }
}


#[cfg(test)]
mod tests {
    use crate::crypto::hash::{H256};
    use super::*;
    use crate::blockchain::BlockChain;
    use crate::miner::memory_pool::MemoryPool;
    use std::collections::{HashMap};
    use crate::block::{Block};
    use std::sync::mpsc::channel;
    use std::thread;
    use rand::{Rng, RngCore};


    // At initialization the blockchain only consists of (m+1) genesis blocks.
    // The hash of these genesis nodes in the blockchain graph are fixed for now
    // because we have designed the genesis blocks themselves.
    #[test]
    fn miner_initialization() {
        /// Initialize a blockchain with 10  voter chains.
        let mut blockchain = BlockChain::new();
        /// Store the parent blocks to mine on voter trees.
        let mut voter_best_blocks: Vec<H256> = (0..NUM_VOTER_CHAINS).map( |i| blockchain.voter_chains[i as usize].best_block).collect();// Currently the voter genesis blocks.

        /// Maintains the list of tx blocks.
        let mut tx_block_vec: Vec<Block> = vec![];
        let mut unreferred_tx_block_index = 0;

        println!("Step 1:   Initialized blockchain");
        assert_eq!(11, blockchain.graph.node_count(), "Expecting 11 nodes corresponding to 11 genesis blocks");
        assert_eq!(0, blockchain.graph.edge_count(), "Expecting 0 edges");

        let mut tx_mempool = MemoryPool::new();

        let mut seen_blocks: HashMap<H256,Block> = HashMap::new();
        let (sender, receiver) = channel();

        let mut miner = Miner::new(&tx_mempool, &mut blockchain,
                                   &mut seen_blocks,
                                   sender, receiver);
        miner.mine();
        println!("I am here")
    }
}<|MERGE_RESOLUTION|>--- conflicted
+++ resolved
@@ -15,7 +15,6 @@
 extern crate rand; // 0.6.0
 use rand::{Rng};
 
-<<<<<<< HEAD
 extern crate bigint;
 use bigint::uint::{U256};
 
@@ -30,23 +29,6 @@
     incoming_blocks: Receiver<Block>,
     // Channel for pushing newly-created blocks
     outgoing_blocks: Sender<Block>
-=======
-// TODO: The miner should have access to the blockgraph?
-// This class will be changed a lot once other parts are added
-pub struct Miner{
-    /// Proposer block to mine on proposer tree
-    proposer_parent_hash: H256,
-    /// Voter blocks to mine on m different voter trees
-    voter_parent_hash: Vec<H256>,
-    /// Ideally Miner `actor' should have access to these three global data.
-    /// Tx block content
-    unconfirmed_txs: Vec<Transaction>, // todo: Should be replaced with tx-mem-pool
-    /// Proposer block contents
-    unreferenced_tx_blocks: Vec<H256>, // todo: Should be replaced with tx_block-mem-pool
-    unreferenced_prop_blocks: Vec<H256>, // todo: Should be replaced with unreferenced prop_block-mem-pool
-    /// Voter block content. Each voter chain has its own list of un-voted proper blocks.
-    unvoted_proposer_blocks: Vec<Vec<H256>> // todo: Should be replaced with un_voted_block pool
->>>>>>> 2ecd2309
 }
 // todo: Implement default trait
 
@@ -63,43 +45,19 @@
 
     pub fn mine(&mut self) {
 
-<<<<<<< HEAD
         // Set the content
         let mut proposer_parent_hash =
             self.blockchain.get_proposer_best_block();
         let content = self.update_block_contents();
-=======
-        // 1. Creating a merkle tree with m+2 contents
-        let m =1000; // todo: Number of chains is fixed for now
-        let mut  content = vec![]; // m voter chains, 1 prop and 1 tx blocks
-        // Adding m different voter block contents
-        for i in 0..m{
-            content.push(Content::Voter(voter::Content::new(i, self.voter_parent_hash[i as usize].clone(),
-                                                            self.unvoted_proposer_blocks[i as usize].clone())));
-        }
-        // Adding proposer block content
-        content.push(Content::Proposer(proposer::Content::new(self.unreferenced_tx_blocks.clone(), self.unreferenced_prop_blocks.clone())));
-        // Adding transaction block content
-        content.push(Content::Transaction(transaction::Content::new(self.unconfirmed_txs.clone())));
->>>>>>> 2ecd2309
         let content_merkle_tree = MerkleTree::new(&content);
-        let mut difficulty = self.get_difficulty(&proposer_parent_hash).unwrap();
-
-<<<<<<< HEAD
+        let mut difficulty = match self.get_difficulty(&proposer_parent_hash) {
+            Some(d) => d,
+            None => DEFAULT_DIFFICULTY,
+        };
+
 
         // Initialize header variables
         let mut nonce: u32;
-=======
-        // 2. Creating a header
-        let timestamp: u64 = 0;
-        let nonce: u32 = 0;
-        let content_root = content_merkle_tree.root();
-        let extra_content :[u8; 32] = [0; 32]; // Add miner id?
-        let difficulty :[u8; 32] = [0; 32] ; // todo:This should be proposer_parent's difficulty
-        let mut header = Header::new(self.proposer_parent_hash, timestamp , nonce, content_root, extra_content, difficulty);
-
-        // 3. Mining over nonce
->>>>>>> 2ecd2309
         let mut rng = rand::thread_rng();
         let mut sortition_id: u32;
         // todo: Use Future feature from rust.
@@ -141,13 +99,9 @@
             }
         };
 
-<<<<<<< HEAD
         // Creating a block
         let sortition_proof: Vec<H256> = content_merkle_tree
-            .get_proof_from_index(sortition_id)
-            .iter()
-            .map(|&x| *x)
-            .collect();
+            .get_proof_from_index(sortition_id);
         let mined_block = Block::from_header(header,
             content[sortition_id as usize].clone(),
             sortition_proof);
@@ -174,18 +128,12 @@
                      nonce: &u32,
                      difficulty: &[u8;32]) -> Header {
         let timestamp: u64 = Miner::get_time();
-        let content_root = *content_merkle_tree.root();
+        let content_root = content_merkle_tree.root();
         let extra_content: [u8; 32] = [0; 32]; // Add miner id?
         return Header::new(proposer_parent_hash.clone(),
                            timestamp, nonce.clone(),
                            content_root, extra_content,
                            difficulty.clone());
-=======
-        // 4. Creating a block
-        let sortition_proof: Vec<H256> = content_merkle_tree.get_proof_from_index(sortition_id);
-        let mined_block = Block::from_header(header, content[sortition_id as usize].clone(),  sortition_proof);
-        return mined_block;
->>>>>>> 2ecd2309
     }
 
     fn update_block_contents(&self) -> Vec<Content> {
