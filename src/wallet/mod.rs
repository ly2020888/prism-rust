--- conflicted
+++ resolved
@@ -2,11 +2,12 @@
 use crate::crypto::sign::{KeyPair, Signature, PubKey};
 use crate::miner::memory_pool::MemoryPool;
 use crate::miner::miner::ContextUpdateSignal;
-use crate::transaction::{Input, Output, Transaction};
+use crate::transaction::{Input, Output, Transaction, Signature as PubkeySignature};
 use std::collections::{HashMap, HashSet};
 use std::sync::mpsc;
 use std::sync::{Arc, Mutex};
 use crate::state::{UTXO, CoinId};
+use crate::handler;
 
 pub type Result<T> = std::result::Result<T, WalletError>;
 
@@ -46,18 +47,17 @@
         };
     }
 
-    // someone pay to A first, then I coincidentally generate A, I will NOT receive
+    // someone pay to A first, then I coincidentally generate A, I will NOT receive the payment
     /// Generate a new key pair
     pub fn generate_keypair(&mut self) {
-        let keypair = KeyPair::default();// TODO: should generate new keypair rather than default
-        self.keypairs.insert(keypair.public.hash(), keypair);
-    }
-
-<<<<<<< HEAD
+        let keypair = KeyPair::new();
+        self.keypairs.insert(keypair.public_key().hash(), keypair);
+    }
+
     /// Get one pubkey from this wallet
-    pub fn get_pubkey(&self) -> Result<&PubKey> {
-        if let Some(pubkey) = self.keypairs.values().next() {
-            return Ok(&pubkey.public);
+    pub fn get_pubkey(&self) -> Result<PubKey> {
+        if let Some(keypair) = self.keypairs.values().next() {
+            return Ok(keypair.public_key());
         }
         Err(WalletError::MissingKey)
     }
@@ -68,10 +68,6 @@
             return Ok(pubkey_hash);
         }
         Err(WalletError::MissingKey)
-=======
-    pub fn add_key(&mut self, hash: H256) {
-        unimplemented!();
->>>>>>> da40e5f2
     }
 
     /// Add coins in a transaction that are destined to us
@@ -135,21 +131,22 @@
             self.remove_coin(c);
         }
 
-        // TODO: sign the transaction use coins
-        Ok(Transaction {
-            input,
-            output,
-            signatures: vec![],
-        })
+        let unsigned = Transaction {input, output, signatures: vec![]};
+//        let mut signatures = vec![];
+//        let message = bincode::serialize(&unsigned).unwrap();
+//        for keypair in coins_to_use.iter().map(|c|self.keypairs.get(&c.pubkey_hash).unwrap()) {
+//            let signature = keypair.sign(&message);
+//            signatures.push(PubkeySignature{pubkey: keypair.public_key(), signature});
+//        }
+
+        Ok(unsigned)
     }
 
     /// pay to a recipient some value of money, note that the resulting transaction may not be confirmed
     pub fn pay(&mut self, recipient: H256, value: u64) -> Result<H256> {
         let tx = self.create_transaction(recipient, value)?;
         let hash = tx.hash();
-        let mut mempool = self.mempool.lock().unwrap();// we should use handler to work with mempool
-        mempool.insert(tx);
-        drop(mempool);
+        handler::new_transaction(tx, self.mempool.as_ref());
         self.context_update_chan
             .send(ContextUpdateSignal::NewContent).unwrap();
         //return tx hash, later we can confirm it in ledger
