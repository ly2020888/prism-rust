use crate::block::{Block, Content};
use crate::blockchain::BlockChain;
use crate::blockdb::BlockDatabase;
use crate::crypto::hash::Hashable;
use std::sync::Mutex;
<<<<<<< HEAD
use crate::network::server::Handle as ServerHandle;
use crate::network::message;

pub fn new_validated_block(block: Block, db: &BlockDatabase, chain: &Mutex<BlockChain>, server: &ServerHandle) {
    // insert the new block into the blockdb
    db.insert(&block).unwrap();
=======
use crate::miner::memory_pool::MemoryPool;

pub fn new_validated_block(block: Block, mempool: &Mutex<MemoryPool>, db: &BlockDatabase, chain: &Mutex<BlockChain>) {
    // TODO: for now, we assume that blocks appear in order
>>>>>>> d80c2a80

    // if this block is a tx_block, remove transactions from mempool
    match &block.content {
        Content::Transaction(content) => {
            let mut mempool = mempool.lock().unwrap();
            for tx in content.transactions.iter() {
                for input in tx.input.iter() {
                    mempool.remove_by_input(input);
                }
            }
            drop(mempool);
        },
        _ => ()
    };

    // insert the new block into the blockchain
    let mut chain = chain.lock().unwrap();
    chain.insert_node(&block);
    drop(chain);

    // tell the neighbors that we have a new block
    server.broadcast(message::Message::NewBlockHashes(vec![block.hash()]));
}<|MERGE_RESOLUTION|>--- conflicted
+++ resolved
@@ -3,19 +3,13 @@
 use crate::blockdb::BlockDatabase;
 use crate::crypto::hash::Hashable;
 use std::sync::Mutex;
-<<<<<<< HEAD
 use crate::network::server::Handle as ServerHandle;
 use crate::network::message;
+use crate::miner::memory_pool::MemoryPool;
 
-pub fn new_validated_block(block: Block, db: &BlockDatabase, chain: &Mutex<BlockChain>, server: &ServerHandle) {
+pub fn new_validated_block(block: Block, mempool: &Mutex<MemoryPool>, db: &BlockDatabase, chain: &Mutex<BlockChain>, server: &ServerHandle) {
     // insert the new block into the blockdb
     db.insert(&block).unwrap();
-=======
-use crate::miner::memory_pool::MemoryPool;
-
-pub fn new_validated_block(block: Block, mempool: &Mutex<MemoryPool>, db: &BlockDatabase, chain: &Mutex<BlockChain>) {
-    // TODO: for now, we assume that blocks appear in order
->>>>>>> d80c2a80
 
     // if this block is a tx_block, remove transactions from mempool
     match &block.content {
